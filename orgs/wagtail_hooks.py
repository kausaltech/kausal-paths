# Parts adapted from https://posts-by.lb.ee/building-a-configurable-taxonomy-in-wagtail-django-94ca1080fb28
from __future__ import annotations

from importlib.util import find_spec
from typing import TYPE_CHECKING, Any

from django.contrib.admin.utils import quote
from django.core.exceptions import ValidationError
from django.urls import URLPattern, path, reverse
from django.utils.translation import gettext_lazy as _, pgettext_lazy
from wagtail.admin.panels import FieldPanel, InlinePanel, ObjectList, TabbedInterface
from wagtail.snippets.models import register_snippet
from wagtail.snippets.views.snippets import SnippetViewSet
from wagtail.snippets.widgets import SnippetListingButton

from wagtailgeowidget import __version__ as wagtailgeowidget_version

from kausal_common.models.permission_policy import ModelPermissionPolicy, ObjectSpecificAction
from kausal_common.organizations.forms import NodeForm
<<<<<<< HEAD
from kausal_common.organizations.views import (
=======
from .models import Organization, OrganizationMetadataAdmin
from orgs.views import OrganizationCreateView
from kausal_common.organizations.views import (
    CreateChildNodeView,
>>>>>>> 691cc392
    OrganizationDeleteView,
    OrganizationEditView,
    OrganizationIndexView,
)

# from admin_site.utils import admin_req
# from admin_site.wagtail import CondensedInlinePanel
from kausal_common.people.chooser import PersonChooser

from paths.context import realm_context

from admin_site.panels import TranslatedFieldPanel
from orgs.views import OrganizationCreateView
from users.models import User

from .models import Organization
from .views import CreateChildNodeView


if TYPE_CHECKING:
    from django.contrib.auth.models import AnonymousUser
    from django.db.models import Q
    from wagtail.admin.menu import MenuItem
    from wagtail.admin.panels.base import Panel
    from wagtail.core.models import Model

    from nodes.models import InstanceConfig


import logging

logger = logging.getLogger(__name__)

if int(wagtailgeowidget_version.split('.')[0]) >= 7:
    from wagtailgeowidget.panels import GoogleMapsPanel
else:
    from wagtailgeowidget.edit_handlers import GoogleMapsPanel


class CondensedInlinePanel[M: Model, RelatedM: Model](InlinePanel[M, RelatedM]):
    pass

class OrganizationPermissionPolicy(ModelPermissionPolicy):

    def user_has_permission(self, user: User | AnonymousUser, action: str) -> bool:
        assert isinstance(user, User)

        if user.is_superuser:
            return True
        if action == 'view':
            return True
        # TODO: The following is the old logic, which we may reinstate when we
        # thought about how to handle permissions best.
        # person = user.get_corresponding_person()
        # return person and person.metadata_adminable_organizations.exists()
        # For now we allow general admins (for any plan) to create organizations.
        # if action == 'add':
        #     return user.is_general_admin_for_plan()
        # We cannot know if the user has other permissions to the instance
        # without knowing the instance. user_has_permission should be overridden
        # in relevant places to call user_has_permission_for_instance
        return False

    def user_has_permission_for_instance(self, user: User | AnonymousUser, action: str, instance: Organization) -> bool:
        assert isinstance(user, User)

        if user.is_superuser:
            return True

        if action == 'view':
            return True
        # if action in ('change', 'delete'):
        #     return user.is_admin_for_instance(instance.instances)
        # if action == 'add':
        #     return user.is_admin_for_instance(instance.instances)


        return super().user_has_permission_for_instance(user, action, instance)

    def anon_has_perm(self, action: ObjectSpecificAction, obj: Any) -> bool:
        raise NotImplementedError

    def construct_perm_q(self, user: User, action: ObjectSpecificAction) -> Q | None:
        raise NotImplementedError

    def construct_perm_q_anon(self, action: ObjectSpecificAction) -> Q | None:
        raise NotImplementedError

    def user_can_create(self, user: User, context: Any) -> bool:
        raise NotImplementedError

    def user_has_perm(self, user: User, action: ObjectSpecificAction, obj: Any) -> bool:
        raise NotImplementedError


class OrganizationForm(NodeForm):
    user: User

    def __init__(self, *args, **kwargs):
        user = kwargs.pop('for_user')
        assert isinstance(user, User)
        self.user = user
        super().__init__(*args, **kwargs)

    def clean_parent(self):
        parent = super().clean_parent()
        if self.instance._state.adding:
            return parent
        # If a user has edit access to an organization only because they can edit an ancestor, prevent them from losing
        # edit rights by moving it to a parent which they cannot edit (or make it a root). For now, only allow
        # superusers to set roots. (Only editable organizations are avaible as parent choices anyway.)
        if parent is None and not self.user.is_superuser:
            # On the other hand, allow direct metadata admins of a top level organizations to save the org when editing
            # if (
            #     self.instance.parent is None and
            #     OrganizationMetadataAdmin.objects
            #         .filter(person=self.user.person)
            #         .filter(organization=self.instance)
            #         .exists()
            # ):
            #     return parent
            # For now, allow for general plan admins
            # if self.instance.parent is None and self.user.is_general_admin_for_plan():
            #     return parent
            raise ValidationError(_("Creating organizations without a parent not allowed."), code='invalid_parent')
        return parent

    def save(self, *args, **kwargs):
        creating = self.instance._state.adding
        result = super().save(*args, **kwargs)
        if creating and self.instance.parent is None:
            # When creating a new root organization make sure the creator retains edit permissions
            self.instance.metadata_admins.add(self.user.person) # type: ignore[attr-defined]
        return result



class OrganizationViewSet(SnippetViewSet):
    model = Organization
    menu_label = _("Organizations")
    icon = 'kausal-organisations'
    menu_order = 220
    permission_policy = OrganizationPermissionPolicy(model)
    index_view_class = OrganizationIndexView
    add_view_class = OrganizationCreateView
    edit_view_class = OrganizationEditView
    delete_view_class = OrganizationDeleteView
    search_fields = ['name', 'abbreviation']
    list_display = ['name', 'parent','abbreviation']
<<<<<<< HEAD
    add_to_admin_menu = False
=======
    add_to_admin_menu = True
>>>>>>> 691cc392
    add_child_url_name = 'add_child'

    basic_panels = [
        TranslatedFieldPanel('name'),
        FieldPanel(
            # virtual field, needs to be specified in the form
            'parent', heading=pgettext_lazy('organization', 'Parent'),
        ),
        # FieldPanel('logo'),
        TranslatedFieldPanel('abbreviation'),
        FieldPanel('internal_abbreviation'),
        # Don't allow editing identifiers at this point
        # CondensedInlinePanel('identifiers', panels=[
        #     FieldPanel('namespace'),
        #     FieldPanel('identifier'),
        # ]),
        FieldPanel('description'),
        FieldPanel('url'),
        FieldPanel('email'),
        FieldPanel('primary_language', read_only=True),  # read-only for now because changes could cause trouble
        GoogleMapsPanel('location', permission='superuser'),
    ]

    permissions_panels: list[Panel] = [
        # CondensedInlinePanel(
        #     'organization_plan_admins',
        #     panels=[
        #         InvisiblePlanPanel('plan'),
        #         FieldPanel('person', widget=PersonChooser),
        #     ],
        #     heading=_("Plan admins"),
        #     help_text=_("People who can edit plan-specific content related to this organization"),
        # ),
        CondensedInlinePanel(
            'organization_metadata_admins',
            panels=[
                FieldPanel('person', widget=PersonChooser),
            ],
            heading=_("Metadata admins"),
            help_text=_("People who can edit data of this organization and suborganizations but no plan-specific "
                        "content"),
        ),
    ]

    @property
    def add_child_view(self):
        """Generate a class-based view to provide 'add child' functionality."""
        return self.construct_view(CreateChildNodeView, **self.get_add_view_kwargs())


    # FIXME: As of writing this the Wagtail version (6.1.X) we use has a bug
    # which only shows the menu item when user has "add", "change" or "delete"
    # permission, while "view" should be enough. (See
    # https://github.com/wagtail/wagtail/blob/747d70e0656b86e3e8c8d123ecae82fa61cd1438/wagtail/admin/viewsets/model.py#L521C16-L521C58
    # for the specific line of code). This seems to be fixed version 6.2.X
    # forward, so when upgraded to Wagtail 6.2.X this workaround should be safe
    # to delete.
    def get_menu_item(self, order: int | None = None) -> MenuItem:
        menu_item = super().get_menu_item(order)
        menu_item.is_shown = lambda request: True  # type: ignore[method-assign]  # noqa: ARG005
        return menu_item

    def get_urlpatterns(self) -> list[URLPattern]:
        urls =  super().get_urlpatterns()
        add_child_url = path(
            route=f'{self.add_child_url_name}/<str:parent_pk>/',
            view=self.add_child_view,
            name=self.add_child_url_name,
        )

        return urls + [
            add_child_url,
        ]

    def get_common_view_kwargs(self, **kwargs):
        return super().get_common_view_kwargs(
            add_child_url_name=self.get_url_name(self.add_child_url_name),
            **kwargs,
        )

    def get_edit_handler(self):
        tabs = [
            ObjectList(self.basic_panels, heading=_('Basic information')),
            ObjectList(self.permissions_panels, heading=_('Permissions')),
        ]
        return TabbedInterface(tabs, base_form_class=OrganizationForm).bind_to_model(self.model)

    def get_index_view_kwargs(self, **kwargs: Any) -> dict[str, Any]:
        kwargs = super().get_index_view_kwargs(**kwargs)
        kwargs['view_set'] = self
        return kwargs

    def _get_edit_button(self, instance: Organization) -> SnippetListingButton:
        return SnippetListingButton(
            _("Edit"),
            url=reverse(self.get_url_name("edit"), args=(quote(instance.pk),)),
            icon_name="edit",
            attrs={
                "aria-label": _("Edit '%(title)s'") % {"title": str(instance)}
            },
            priority=10,
        )

    def _get_copy_button(self, instance: Organization) -> SnippetListingButton:
        return SnippetListingButton(
            _("Copy"),
            url=reverse(self.get_url_name("copy"), args=(quote(instance.pk),)),
            icon_name="copy",
            attrs={
                "aria-label": _("Copy '%(title)s'") % {"title": str(instance)}
            },
            priority=20,
        )

    def _get_delete_button(self, instance: Organization) -> SnippetListingButton:
        return SnippetListingButton(
            _("Delete"),
            url=reverse(self.get_url_name("delete"), args=(quote(instance.pk),)),
            icon_name="bin",
            attrs={
                "aria-label": _("Delete '%(title)s'") % {"title": str(instance)}
            },
            priority=30,
        )

    def _get_add_child_button(self, instance: Organization) -> SnippetListingButton:
        return SnippetListingButton(
            url=reverse(self.get_url_name(self.add_child_url_name), kwargs={'parent_pk': quote(instance.pk)}),
            label=_("Add suborganization"),
            icon_name='plus',
            attrs={'aria-label': _("Add suborganization")},
        )


<<<<<<< HEAD
    def get_index_view_buttons(self, user: User, instance: Organization, instance_config: InstanceConfig):
=======
    def get_index_view_buttons(self, user: User, instance: Organization, instanceConfig: InstanceConfig):
>>>>>>> 691cc392
        """Get the buttons to show in the index view for an organization."""

        # The button definitions are done here to allow querying them through
        # GraphQL, as GraphQL has trouble fetching the buttons through
        # IndexView's get_list_more_buttons method where the definitions are
        # usually done. The GraphQL-queried buttons are used by the
        # JavaScript-implemented custom implementation of the index view.

        buttons = []

        # Basic buttons provided by Wagtail
        if self.permission_policy.user_has_permission_for_instance(user, "change", instance):
            buttons.append(self._get_edit_button(instance))
        if self.permission_policy.user_has_permission(user, "add"):
            buttons.append(self._get_copy_button(instance))
        if self.permission_policy.user_has_permission_for_instance(user, "delete", instance):
            buttons.append(self._get_delete_button(instance))

        # Show "add child" button
        # TODO: allow for organization metadata admins but without the huge
        # amount of db queries that iterating org.user_can_edit entails
<<<<<<< HEAD
        if user.user_is_admin_for_instance(instance):
            buttons.append(self._get_add_child_button(instance))
=======
        # if user.is_general_admin_for_plan(plan):
        #     buttons.append(self._get_add_child_button(instance))

>>>>>>> 691cc392

        return buttons

    def get_queryset(self, request):
        active_instance = realm_context.get().realm
        qs = Organization.objects.qs.available_for_instance(active_instance)
        return qs

# If kausal_watch_extensions is installed, an extended version of the view set is registered there
if not find_spec('kausal_paths_extensions'):
    register_snippet(OrganizationViewSet)
<<<<<<< HEAD
=======
# register_snippet(OrganizationViewSet)
>>>>>>> 691cc392
<|MERGE_RESOLUTION|>--- conflicted
+++ resolved
@@ -17,14 +17,7 @@
 
 from kausal_common.models.permission_policy import ModelPermissionPolicy, ObjectSpecificAction
 from kausal_common.organizations.forms import NodeForm
-<<<<<<< HEAD
 from kausal_common.organizations.views import (
-=======
-from .models import Organization, OrganizationMetadataAdmin
-from orgs.views import OrganizationCreateView
-from kausal_common.organizations.views import (
-    CreateChildNodeView,
->>>>>>> 691cc392
     OrganizationDeleteView,
     OrganizationEditView,
     OrganizationIndexView,
@@ -42,7 +35,6 @@
 
 from .models import Organization
 from .views import CreateChildNodeView
-
 
 if TYPE_CHECKING:
     from django.contrib.auth.models import AnonymousUser
@@ -52,7 +44,6 @@
     from wagtail.core.models import Model
 
     from nodes.models import InstanceConfig
-
 
 import logging
 
@@ -174,11 +165,7 @@
     delete_view_class = OrganizationDeleteView
     search_fields = ['name', 'abbreviation']
     list_display = ['name', 'parent','abbreviation']
-<<<<<<< HEAD
     add_to_admin_menu = False
-=======
-    add_to_admin_menu = True
->>>>>>> 691cc392
     add_child_url_name = 'add_child'
 
     basic_panels = [
@@ -313,11 +300,7 @@
         )
 
 
-<<<<<<< HEAD
     def get_index_view_buttons(self, user: User, instance: Organization, instance_config: InstanceConfig):
-=======
-    def get_index_view_buttons(self, user: User, instance: Organization, instanceConfig: InstanceConfig):
->>>>>>> 691cc392
         """Get the buttons to show in the index view for an organization."""
 
         # The button definitions are done here to allow querying them through
@@ -339,14 +322,8 @@
         # Show "add child" button
         # TODO: allow for organization metadata admins but without the huge
         # amount of db queries that iterating org.user_can_edit entails
-<<<<<<< HEAD
         if user.user_is_admin_for_instance(instance):
             buttons.append(self._get_add_child_button(instance))
-=======
-        # if user.is_general_admin_for_plan(plan):
-        #     buttons.append(self._get_add_child_button(instance))
-
->>>>>>> 691cc392
 
         return buttons
 
@@ -357,8 +334,4 @@
 
 # If kausal_watch_extensions is installed, an extended version of the view set is registered there
 if not find_spec('kausal_paths_extensions'):
-    register_snippet(OrganizationViewSet)
-<<<<<<< HEAD
-=======
-# register_snippet(OrganizationViewSet)
->>>>>>> 691cc392
+    register_snippet(OrganizationViewSet)
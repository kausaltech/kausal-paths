--- conflicted
+++ resolved
@@ -72,11 +72,7 @@
         StringParameter(local_id='metric', is_customizable=False),
     ] + SimpleNode.allowed_parameters
 
-<<<<<<< HEAD
-    def add_nodes(self, df: pd.DataFrame | None, nodes: List[Node], dimension=None) -> pd.DataFrame:
-=======
-    def add_nodes(self, df: pd.DataFrame, nodes: List[Node], metric=None) -> pd.DataFrame:
->>>>>>> 83322fb2
+    def add_nodes(self, df: pd.DataFrame | None, nodes: List[Node], metric=None) -> pd.DataFrame:
         if self.debug:
             print('%s: input dataset:' % self.id)
             if df is not None:
@@ -86,17 +82,11 @@
 
         node_outputs: List[Tuple[Node, pd.DataFrame]] = []
         for node in nodes:
-<<<<<<< HEAD
-            node_df = node.get_output(self, dimension=dimension)
+            node_df = node.get_output(self, metric=metric)
             node_outputs.append((node, node_df))
 
         if df is None:
             df = node_outputs.pop(0)[1]
-=======
-            node_df = node.get_output(self, metric=metric)
-            if node_df is None:
-                continue
->>>>>>> 83322fb2
 
         cols = df.columns.values
         if VALUE_COLUMN not in cols:

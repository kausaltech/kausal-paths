--- conflicted
+++ resolved
@@ -1,16 +1,9 @@
 import functools
-<<<<<<< HEAD
-from common.perf import PerfCounter
-from nodes.calc import convert_to_co2e, extend_last_historical_value_pl, nafill_all_forecast_years
-from nodes.units import Quantity, Unit
-from params.param import Parameter, BoolParameter, NumberParameter, ParameterWithUnit, StringParameter
-from typing import List, ClassVar, Sequence, Tuple, Union
-from django.utils.translation import gettext_lazy as _
-=======
 from nodes.calc import convert_to_co2e, extend_last_historical_value_pl
+from nodes.units import Quantity
 from params.param import Parameter, BoolParameter, NumberParameter, StringParameter
 from typing import List, ClassVar, Sequence
->>>>>>> 7616bc6c
+from django.utils.translation import gettext_lazy as _
 import polars as pl
 import pandas as pd
 

--- conflicted
+++ resolved
@@ -79,11 +79,7 @@
     lead_title = "lead title"
     lead_paragraph = "Lead paragraph"
     instance: SubFactory[str, Instance] = SubFactory(InstanceFactory, id=SelfAttribute('..identifier'))
-<<<<<<< HEAD
-    organization = SubFactory(OrganizationFactory)
-=======
     organization = SubFactory(OrganizationFactory)  # type: ignore[var-annotated]
->>>>>>> 5e6282a9
 
     @classmethod
     def create(cls, **kwargs: Any) -> InstanceConfig:

from __future__ import annotations

import hashlib
import os
import inspect
from types import FunctionType
from typing import Any, Callable, ClassVar, Dict, Iterable, List, Optional, TYPE_CHECKING, Union

import pandas as pd
import pint
import pint_pandas

from common.i18n import TranslatedString
from nodes.constants import FORECAST_COLUMN, KNOWN_QUANTITIES, VALUE_COLUMN
from params import Parameter

from .context import Context
from .datasets import Dataset
from .exceptions import NodeError

if TYPE_CHECKING:
    from pages.models import NodeContent


class Node:
    # identifier of the Node instance
    id: str
    # output_metrics: Iterable[Metric]

    # name is the human-readable label for the Node instance
    name: Optional[TranslatedString]

    # description for the Node instance
    description: Optional[TranslatedString]

    # if the node has an established visualisation color
    color: Optional[str]

<<<<<<< HEAD
    # output unit (from pint, for dimensionless quantities, give something that cancels out, e.g. m/m)
=======
    # output unit (from pint)
>>>>>>> 2aaf06a6
    unit: pint.Unit
    # output quantity (like 'energy' or 'emissions')
    quantity: Optional[str]

    # set if this node has a specific goal for the simulation target year
    target_year_goal: Optional[float]

    input_datasets: List[str]

    input_dataset_instances: List[Dataset]
    input_nodes: List[Node]
    output_nodes: List[Node]

    # Parameters with their values
    parameters: Dict[str, Parameter]

    # All allowed parameters for this class
    allowed_parameters: ClassVar[Iterable[Parameter]]

    # Output for the node in the baseline scenario
    baseline_values: Optional[pd.DataFrame]

    debug: bool = False
    content: Optional[NodeContent]
    __post_init__: Callable[[Node], None]

    def __init__(
        self, id, name, quantity, description=None, color=None, unit=None, target_year_goal=None,
        input_datasets: List[Dataset] = None,
    ):
        if quantity not in KNOWN_QUANTITIES:
            raise Exception(f"Quantity {quantity} is unknown")

        if input_datasets is None:
            input_datasets = []

        self.id = id
        self.name = name
        self.description = description
        self.color = color
        self.unit = unit
        self.quantity = quantity
        self.target_year_goal = target_year_goal
        self.input_dataset_instances = input_datasets
        self.input_nodes = []
        self.output_nodes = []
        self.baseline_values = None
        self.parameters = {}
        self.content = None

        # Call the subclass post-init method if it is defined
        if hasattr(self, '__post_init__'):
            self.__post_init__()

    def add_parameter(self, param: Parameter):
        if param.local_id in self.parameters:
            raise Exception(f"Local parameter {param.local_id} already defined for node {self.id}")
        self.parameters[param.local_id] = param
        param.set_node(self)

    def get_parameters(self):
        for param in self.parameters.values():
            yield param

    def get_parameter(self, local_id: str, required: bool = True):
        """Get the parameter with the given local id from this node's parameters."""
        if local_id in self.parameters:
            return self.parameters[local_id]
        if required:
            raise NodeError(self, f"Local parameter {local_id} not found for node {self.id}")
        return None

    def get_parameter_value(self, id: str, required: bool = True) -> Any:
        param = self.get_parameter(id, required=required)
        if param is None:
            return None
        return param.value

    def set_parameter_value(self, local_id: str, value: Any):
        if local_id not in self.parameters:
            raise NodeError(self, f"Local parameter {local_id} not found for node {self.id}")
        self.parameters[local_id].set(value)

    def get_input_datasets(self, context: Context) -> List[Union[pd.DataFrame, pd.Series]]:
        dfs = []
        for ds in self.input_dataset_instances:
            df = ds.get_copy(context)
            if df.index.duplicated().any():
                raise NodeError(self, "Input dataset has duplicate index rows")
            dfs.append(df)
        return dfs

    def get_input_dataset(self, context: Context) -> Optional[Union[pd.DataFrame, pd.Series]]:
        """Gets the first (and only) dataset if it exists."""
        datasets = self.get_input_datasets(context)
        if not datasets:
            return None
        if len(datasets) != 1:
            raise NodeError(self, 'Expected only 1 input dataset, got %d' % len(datasets))
        return datasets[0]

    def calculate_hash(self, context: Context) -> bytes:
        h = hashlib.md5()
        for node in self.input_nodes:
            h.update(node.calculate_hash(context))
        for param in self.parameters.values():
            h.update(param.calculate_hash())
        for ds in self.input_dataset_instances:
            h.update(ds.calculate_hash(context))
        for klass in type(self).mro():
            try:
                mod_mtime = os.path.getmtime(inspect.getfile(klass))
            except TypeError:
                continue
            h.update(str(mod_mtime).encode('utf8'))
        return h.digest()

    def get_output(self, context: Context, target_node: Node = None) -> pd.DataFrame:
        node_hash = self.calculate_hash(context).hex()
        out = context.cache.get(node_hash)
        if out is None or self.debug or context.skip_cache:
            try:
                out = self.compute(context)
            except Exception as e:
                print('Exception when computing node %s' % self.id)
                raise e
            if out is None:
                raise NodeError(self, "Node returned no output")
            cache_hit = False
        else:
            cache_hit = True

        if out is None:
            return None
        if out.index.duplicated().any():
            raise NodeError(self, "Node output has duplicate index rows")
        if FORECAST_COLUMN in out.columns:
            if out.dtypes[FORECAST_COLUMN] != bool:
                raise NodeError(self, "Forecast column is not a boolean")

        if not cache_hit:
            context.cache.set(node_hash, out)

        # If a node has multiple outputs, we can specify only one series
        # to include.
        if target_node is not None:
            if target_node.id in out.columns:
                cols = [target_node.id]
                if FORECAST_COLUMN in out.columns:
                    cols.append(FORECAST_COLUMN)
                out = out[cols]
                out = out.rename(columns={target_node.id: VALUE_COLUMN})

        return out.copy()

    def print_output(self, context: Context):
        df = self.get_output(context)
        if self.baseline_values is not None and VALUE_COLUMN in df.columns:
            df['Baseline'] = self.baseline_values[VALUE_COLUMN]
        self.print_pint_df(df)

    def print_pint_df(self, df: pd.DataFrame):
        pint_cols = [col for col in df.columns if hasattr(df[col], 'pint')]
        if not pint_cols:
            print(df)
            return

        out = df[pint_cols].pint.dequantify()
        for col in df.columns:
            if col in pint_cols:
                continue
            out[col] = df[col]
        print(out)

    def get_target_year(self, context: Context) -> int:
        return context.target_year

    def compute(self, context: Context) -> pd.DataFrame:
        raise Exception('Implement in subclass')

    def is_compatible_unit(self, context: Context, unit_a: Union[str, pint.Unit], unit_b: Union[str, pint.Unit]):
        if isinstance(unit_a, str):
            unit_a = context.unit_registry(unit_a).units
        if isinstance(unit_b, str):
            unit_b = context.unit_registry(unit_b).units
        if unit_a.dimensionality != unit_b.dimensionality:
            return False
        return True

    def ensure_output_unit(self, s: pd.Series, input_node: Node = None):
        pt = pint_pandas.PintType(self.unit)
        if hasattr(s, 'pint'):
            if not self.unit.is_compatible_with(s.pint.units):
                if input_node is not None:
                    node_str = ' from node %s' % input_node.id
                else:
                    node_str = ''
                raise NodeError(self, 'Series with type %s%s is not compatible with %s' % (
                    s.pint.units, node_str, self.unit
                ))
        return s.astype(float).astype(pt)

    def get_descendant_nodes(self, proper=False) -> List[Node]:
        # Depth-first traversal
        result = []
        closed = set()
        if proper:
            open = self.output_nodes.copy()
        else:
            open = [self]
        while open:
            current = open.pop()
            if current not in closed:
                closed.add(current)
                result.append(current)
                open += current.output_nodes
        return result

    def get_upstream_nodes(self, filter: FunctionType = None) -> List[Node]:
        result = []
        closed = set()
        open = [self]
        while open:
            current = open.pop()
            if current not in closed:
                closed.add(current)
                if filter is None or filter(current):
                    result.append(current)
                open += current.input_nodes
        return result

    def on_scenario_created(self, scenario):
        """Called when a scenario is created with this node among the nodes to be notified."""
        pass

    def __str__(self):
        return '%s [%s]' % (self.id, str(type(self)))

    @property
    def short_description(self):
        if self.content is not None:
            # FIXME: Format RichTextField?
            return self.content.short_description or self.description

    @property
    def body(self):
        if self.content is None:
            return None
        # FIXME: Format RichTextField?
        return self.content.body

    def add_input_node(self, node):
        if node in self.input_nodes:
            raise Exception(f"Node {node} already added to input nodes for {self.id}")
        self.input_nodes.append(node)

    def add_output_node(self, node):
        if node in self.output_nodes:
            raise Exception(f"Node {node} already added to output nodes for {self.id}")
        self.output_nodes.append(node)

    def generate_baseline_values(self, context):
        assert self.baseline_values is None
        assert context.active_scenario.id == 'baseline'
        self.baseline_values = self.get_output(context)<|MERGE_RESOLUTION|>--- conflicted
+++ resolved
@@ -36,11 +36,7 @@
     # if the node has an established visualisation color
     color: Optional[str]
 
-<<<<<<< HEAD
-    # output unit (from pint, for dimensionless quantities, give something that cancels out, e.g. m/m)
-=======
     # output unit (from pint)
->>>>>>> 2aaf06a6
     unit: pint.Unit
     # output quantity (like 'energy' or 'emissions')
     quantity: Optional[str]

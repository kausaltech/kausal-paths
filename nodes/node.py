from __future__ import annotations

import typing
from contextlib import AbstractContextManager, nullcontext
from typing import Any, ClassVar, Literal, Self, cast, overload

from django.utils.translation import gettext_lazy as _

import numpy as np
import pandas as pd
import pint_pandas
import polars as pl
from rich import print as pprint

from paths.const import MODEL_CALC_OP

from common import polars as ppl
from common.i18n import I18nString, I18nStringInstance, TranslatedString, get_modeltrans_attrs_from_str
from common.types import Identifier, MixedCaseIdentifier, validate_identifier
from common.utils import hash_unit
from nodes.calc import extend_last_historical_value_pl
from nodes.constants import (
    DEFAULT_METRIC,
    FORECAST_COLUMN,
    NODE_COLUMN,
    UNCERTAINTY_COLUMN,
    VALUE_COLUMN,
    YEAR_COLUMN,
    ensure_known_quantity,
    get_quantity_icon,
)
from nodes.goals import NodeGoals
from params.param import ParameterWithUnit

from .datasets import Dataset, JSONDataset
from .edges import Edge
from .exceptions import NodeComputationError, NodeError, NodeMissingDefaultUnitError
from .units import Quantity, Unit, unit_registry

if typing.TYPE_CHECKING:
    from collections.abc import Callable, Sequence

    import loguru
    from sentry_sdk.tracing import Span

    from common.cache import CacheResult
    from nodes.instance_loader import ConfigLocation
    from nodes.visualizations import NodeVisualizations
    from params import Parameter

    from .context import Context
    from .dimensions import Dimension
    from .models import NodeConfig
    from .node_cache import NodeHasher
    from .scenario import Scenario


class NodeMetric:
    """
    Represents a metric for a node in the calculation graph.

    NodeMetric defines the measurement characteristics of a node's output, including
    its unit of measurement, physical quantity type, and identification information.

    Attributes:
        id (MixedCaseIdentifier): Unique identifier for the metric
        column_id (str): Column name in the node's output DataFrame
        unit (Unit): Unit of measurement for the metric (e.g. 'MWh/a')
        quantity (str): Type of quantity being measured (e.g. 'energy')
        label (I18nString | None): Optional internationalized label for the metric
        default_unit (str | Unit): Unit of measurement passed as a string.
            If it is a string, it is parsed at a later point in initialization
            using the context's unit registry.

    Methods:
        calculate_hash: Generates a unique hash for the metric configuration

    """

    id: MixedCaseIdentifier  # FIXME: Convert to Identifier
    column_id: str
    unit: Unit
    quantity: str
    label: I18nString | None
    default_unit: str | Unit

    # __slots__ = ('id', 'unit', 'quantity', 'default_unit', 'label', 'column_id')

    def __init__(
        self,
        unit: str | Unit,
        quantity: str,
        id: str | None = None,
        label: I18nString | None = None,
        column_id: str | None = None,
    ):
        if id is not None:
            self.id = validate_identifier(id, mixed=True)
        if isinstance(unit, Unit):
            self.unit = unit
        self.default_unit = unit
        ensure_known_quantity(quantity)
        self.quantity = quantity
        self.label = label
        if column_id is not None:
            self.column_id = validate_identifier(column_id, mixed=True)
        else:
            self.column_id = None  # type: ignore

    @classmethod
    def from_config(cls, config: dict) -> Self:
        """Create a NodeMetric instance from a configuration dictionary."""
        return cls(
            unit=config['unit'],
            quantity=config['quantity'],
            id=config['id'],
            label=None,
            column_id=None,
        )

    def copy(self) -> NodeMetric:
        """Create a deep copy of the NodeMetric instance."""
        unit = getattr(self, 'unit', self.default_unit)
        return NodeMetric(unit=unit, quantity=self.quantity, id=self.id, label=self.label, column_id=self.column_id)

    def populate_unit(self, context: Context):
        """Initialize the unit attribute using the context's unit registry."""

        unit = self.default_unit
        if isinstance(unit, Unit):
            self.unit = unit
        else:
            self.unit = context.unit_registry.parse_units(unit)

    def calculate_hash(self) -> bytes:
        s = '%s:%s:%s' % (self.id, self.quantity, self.column_id)
        return s.encode('utf-8') + hash_unit(self.unit)

    def ensure_output_unit(self, node: Node, s: pd.Series, input_node: Node | None = None):
        if hasattr(s, 'pint'):
            s_u: Unit = s.pint.u
            if self.unit.dimensionality != s_u.dimensionality:
                if input_node is not None:
                    node_str = ' from node %s' % input_node.id
                else:
                    node_str = ''
                raise NodeError(
                    node,
                    'Series with type %s%s is not compatible with %s'
                    % (
                        s_u,
                        node_str,
                        self.unit,
                    ),
                )
            # Units match exactly
            if s_u == self.unit:
                return s
            s_pt = pint_pandas.PintType(s_u)
            values_type = s.pint.m.dtype
        else:
            s_pt = None
            values_type = s.dtype

        if values_type not in (np.float64, np.float32):
            s = s.astype(np.float64)
            if s_pt is not None:
                s = s.astype(s_pt)

        node_pt = pint_pandas.PintType(self.unit)
        s = s.astype(node_pt)
        return s


class Node:
    """
    Represents a node in the calculation graph.

    Nodes are the fundamental building blocks of the calculation model, representing
    data transformations, calculations, or data sources. Each node can have multiple
    inputs and outputs, and maintains its own metrics and parameters.

    The inputs can be datasets, other nodes, or parameters.
    """

    id: Identifier
    'Identifier of the Node instance.'

    database_id: int | None
    'The database row that corresponds to this Node instance.'

    db_obj: NodeConfig | None
    'The Django object for this Node Instance'

    name: I18nStringInstance
    'Human-readable label for the Node instance.'

    short_name: I18nStringInstance | None
    'Shortened label for the node'

    # Description for the Node instance
    #
    # This gets mapped to NodeType.short_description in the GraphQL schema and
    # wrapped in a <p> tag.
    description: I18nStringInstance | None
    'Long description for the node'

    # if the node has an established visualisation color
    color: str | None
    'Color for the node in visualizations'

    # order comes from NodeConfig
    order: int | None = None
    'Order of the node in visualizations'

    is_visible: bool = True
    'If the node should be visible in visualizations'

    is_outcome: bool = False
    'If the node is classified as a key outcome for the model'

    # optional grouping information for nodes
    node_group: str | None = None
    'Grouping information for the node (e.g. "transport" or "buildings")'

    unit: Unit | None
    """Unit of measurement for the node's output. Applies only to single-metric nodes."""

    default_unit: ClassVar[str]
    'Default unit for the node class (defined as a class variable)'

    quantity: str | None
    """Physical quantity of the node's output (e.g. "energy" or "emissions")"""

    minimum_year: int | None
    'Minimum allowed year for the node. All output before this year is filtered out.'

    allow_nulls: bool
    'If the node allows null values in the output'

    tags: set[str]
    'Tags to differentiate between multiple input/output nodes'

    output_metrics: dict[str, NodeMetric] = {}
    """Units and quantities for the node's output (for single-metric and multi-metric nodes)"""

    output_dimensions: dict[str, Dimension]
    "The dimensions that this node's output will contain."

    output_dimension_ids: list[str] = []
    "References to the dimensions that this node's output will contain (typically set in a class)."

    input_dimensions: dict[str, Dimension]
    "The dimensions that this node's input must contain."

    input_dimension_ids: list[str] = []
    "References to the dimensions that this node's input must contain (typically set in a class)."

    explanation: I18nString = _('NOTE! Add text about the node class.')
    'Textual explanation about what the node computes (typicallly set in a class).'

    # set if this node has a specific goal for the simulation target year
    goals: NodeGoals | None
    "Set if there are official, future goals for the node's output."

    visualizations: NodeVisualizations | None = None
    """
    Specific visualizations for the node.

    These are considered to illustrate especially well the upstream causalities
    affecting the node's output.
    """

    input_datasets: list[str]
    "List of input dataset identifiers for the node."
    input_dataset_instances: list[Dataset]
    "List of input dataset instances for the node."

    edges: list[Edge]
    "List of edges that connect this node to other nodes, both input and output."

    global_parameters: list[str] = []
    "List of identifiers for global parameters that affect the node's output."

    parameters: dict[str, Parameter]
    "Parameters with their values."

    allowed_parameters: ClassVar[Sequence[Parameter]]
    "All allowed parameters for this node class."

    _baseline_values: ppl.PathsDataFrame | None
    "Cached output for the node in the baseline scenario."

    _last_historical_year: int | None
    "Cached last historical year for in the node's output."

    context: Context
    "Computation context."

    hasher: NodeHasher
    "Cache helper for the node."

    logger: loguru.Logger
    "Logger for the node."

    debug: bool = False
    "If debug mode is enabled for the node. Will print extra debug information."

    disable_cache: bool = False
    "If caching should be disabled for this node. Used for debugging."

    config_location: ConfigLocation | None = None
    """Location of the node configuration in a YAML file"""

    def __post_init__(self): ...

    def finalize_init(self):
        """Customization and validation that is run after the node graph is fully configured."""  # noqa: D401
        pass

    @property
    def single_metric_unit(self) -> Unit:
        if self.unit is None:
            raise NodeMissingDefaultUnitError(self)
        return self.unit

    def _init_metrics(  # noqa: C901, PLR0912
        self,
        unit: Unit | None,
        quantity: str | None,
        output_metrics: dict[str, NodeMetric] | None = None,
    ) -> None:
        if output_metrics is not None:
            self.output_metrics = {metric_id: metric.copy() for metric_id, metric in output_metrics.items()}
        else:
            self.output_metrics = self.__class__.output_metrics.copy()
        if self.output_metrics:
            for met_id, met in self.output_metrics.items():
                met.populate_unit(self.context)
                met.id = validate_identifier(met_id, mixed=True)

            if len(self.output_metrics) == 1:
                # Single-metric node
                metric = next(iter(self.output_metrics.values()))
                self.unit = metric.unit
                self.quantity = metric.quantity
                if not metric.column_id:
                    metric.column_id = VALUE_COLUMN
            else:
                self.unit = None
                self.quantity = None
                for met_id, met in self.output_metrics.items():
                    if not met.column_id:
                        met.column_id = met_id
        else:
            quantity = quantity or getattr(self, 'quantity', None)
            if quantity is None:
                raise NodeError(self, 'Must provide quantity')
            ensure_known_quantity(quantity)
            self.quantity = quantity
            self.unit = unit
            if unit is None:
                raise NodeError(self, 'Attempting to initialize node without a unit')
            # Create the default metric automatically for now
            self.output_metrics[DEFAULT_METRIC] = NodeMetric(
                unit,
                self.quantity,
                id=DEFAULT_METRIC,
                column_id=VALUE_COLUMN,
            )

        metric_cols = set()
        for metric in self.output_metrics.values():
            if metric.column_id in metric_cols:
                raise NodeError(self, 'Duplicate metric column IDs: %s' % metric.column_id)
            metric_cols.add(metric.column_id)

    def _init_dimensions(
        self,
        class_dims: dict[str, Dimension],
        arg_dims: list[str] | None,
        class_dim_ids: list[str],
    ) -> dict[str, Dimension]:
        dims = class_dims.copy()

        for dim_id, dim in dims.items():
            if not dim.is_internal and dim_id is not UNCERTAINTY_COLUMN:
                raise NodeError(self, 'Dimensions defined in class can only be internal ones')
            if dim_id in self.context.dimensions and dim_id is not UNCERTAINTY_COLUMN:
                raise NodeError(self, 'Internal dimension is also a global one')

        if arg_dims and class_dim_ids:
            if set(arg_dims) != set(class_dim_ids):
                raise NodeError(
                    self,
                    'Invalid dimensions supplied: %s; expecting: %s' % (', '.join(arg_dims), ', '.join(class_dim_ids)),
                )
        elif class_dim_ids:
            arg_dims = class_dim_ids

        if not arg_dims:
            return dims

        for dim_id in arg_dims:
            d = self.context.dimensions.get(dim_id)
            if not d:
                raise NodeError(self, 'Dimension %s not found' % dim_id)
            dims[dim_id] = d
        return dims

    def __init__(  # noqa: PLR0913, PLR0915
        self,
        id: str,
        context: Context,
        name: I18nStringInstance,
        short_name: I18nStringInstance | None = None,
        unit: Unit | None = None,
        quantity: str | None = None,
        minimum_year: int | None = None,
        description: I18nStringInstance | None = None,
        color: str | None = None,
        order: int | None = None,
        node_group: str | None = None,
        is_visible: bool = True,
        is_outcome: bool = False,
        target_year_goal: float | None = None,
        goals: dict | None = None,
        allow_nulls: bool = False,
        input_datasets: list[Dataset] | None = None,
        output_dimension_ids: list[str] | None = None,
        input_dimension_ids: list[str] | None = None,
        output_metrics: dict[str, NodeMetric] | None = None,
        config_location: ConfigLocation | None = None,
    ):
        from .node_cache import NodeHasher

        self.id = validate_identifier(id)
        self.context = context

        self._init_metrics(unit, quantity, output_metrics)
        if input_datasets is None:
            input_datasets = []

        self.database_id = None
        self.db_obj = None
        self.name = name
        self.config_location = config_location
        self.node_group = node_group
        if self.name is None:
            raise NodeError(self, 'Node has no name')
        self.short_name = short_name
        self.description = description
        self.color = color
        self.order = order
        self.is_visible = is_visible
        self.is_outcome = is_outcome
        self.minimum_year = minimum_year
        if goals is not None:
            self.goals = NodeGoals.model_validate(goals)
        elif target_year_goal is not None:
            is_main_goal = self.is_outcome
            self.goals = NodeGoals.model_validate(
                [dict(values=[dict(year=context.target_year, value=target_year_goal)], is_main_goal=is_main_goal)],
            )
        else:
            self.goals = None
        if self.goals is not None:
            self.goals.set_node(self)
        self.allow_nulls = allow_nulls

        self.input_dataset_instances = input_datasets
        self.edges = []
        self._baseline_values = None
        self.parameters = {}
        self.tags = set()

        kls = type(self)
        self.logger = context.log.bind(node=self.id, node_class='%s.%s' % (kls.__module__, kls.__qualname__))

        if not hasattr(self, 'global_parameters'):
            self.global_parameters = []
        else:
            # Copy the parameters so that the list can be mutated later
            self.global_parameters = list(self.global_parameters)

        if not hasattr(self, 'output_dimensions'):
            self.output_dimensions = {}
        self.output_dimensions = self._init_dimensions(
            self.output_dimensions,
            output_dimension_ids,
            self.output_dimension_ids,
        )

        if not hasattr(self, 'input_dimensions'):
            self.input_dimensions = {}
        self.input_dimensions = self._init_dimensions(
            self.input_dimensions,
            input_dimension_ids,
            self.input_dimension_ids,
        )

        self.hasher = NodeHasher(self)

        # Call the subclass post-init method if it is defined
        if hasattr(self, '__post_init__'):
            self.__post_init__()

        super().__init__()

    def add_parameter(self, param: Parameter):
        if param.local_id in self.parameters:
            msg = f'Local parameter {param.local_id} already defined for node {self.id}'
            raise Exception(msg)
        self.parameters[param.local_id] = param
        param.set_node(self)

    def notify_parameter_change(self, param: Parameter):
        """Notify the node that an input parameter changed."""
        # Propagate change notification to downstream nodes
        self.hasher.mark_modified()

    def get_parameters(self):
        yield from self.parameters.values()

    @overload
    def get_parameter(self, local_id: str, *, required: Literal[True] = True) -> Parameter: ...

    @overload
    def get_parameter(self, local_id: str, *, required: Literal[False]) -> Parameter | None: ...

    @overload
    def get_parameter(self, local_id: str, *, required: bool) -> Parameter | None: ...

    def get_parameter(self, local_id: str, required: bool = True):
        """Get the parameter with the given local id from this node's parameters."""
        if local_id in self.parameters:
            return self.parameters[local_id]
        if required:
            raise NodeError(self, f'Local parameter {local_id} not found for node {self.id}')
        return None

    @overload
    def get_parameter_value(self, id: str, *, required: Literal[True] = True, units: Literal[True]) -> Quantity: ...

    @overload
    def get_parameter_value(self, id: str, *, required: Literal[False], units: Literal[True]) -> Quantity | None: ...

    @overload
    def get_parameter_value(self, id: str, *, required: Literal[False], units: Literal[False] = ...) -> object | None: ...

    @overload
    def get_parameter_value(self, id: str, *, required: bool = True, units: Literal[False] = False) -> object: ...

    def get_parameter_value(self, id: str, *, required: bool = True, units: bool = False) -> object | None:
        param = self.get_parameter(id, required=required)
        if param is None:
            return None
        if units:
            unit = param.get_unit()
            return param.value * unit
        return param.value

    @overload
    def get_typed_parameter_value[T](self, param_id: str, param_type: type[T], *, required: Literal[True] = True) -> T: ...

    @overload
    def get_typed_parameter_value[T](
        self,
        param_id: str,
        param_type: type[T],
        *,
        required: Literal[False] = False,
    ) -> T | None: ...

    @overload
    def get_typed_parameter_value[T](
        self,
        param_id: str,
        param_type: type[T],
        *,
        required: bool = True,
    ) -> T | None: ...

    def get_typed_parameter_value[T](self, param_id: str, param_type: type[T], *, required: bool = True) -> T | None:
        val = self.get_parameter_value(param_id, required=required)
        if val is not None:
            if type(val) is not param_type:
                raise NodeError(
                    self,
                    "Parameter '%s' is of invalid type (required %s, got %s)" % (param_id, param_type, type(val)),
                )
            assert isinstance(val, param_type)
        return val

    @overload
    def get_parameter_value_str(self, param_id: str, *, required: Literal[True] = True) -> str: ...

    @overload
    def get_parameter_value_str(self, param_id: str, *, required: Literal[False]) -> str | None: ...

    def get_parameter_value_str(self, param_id: str, *, required: bool = True) -> str | None:
        return self.get_typed_parameter_value(param_id, str, required=required)

    @overload
    def get_global_parameter_value(self, id: str, *, required: Literal[True] = True, units: Literal[True]) -> Quantity: ...

    @overload
    def get_global_parameter_value(self, id: str, *, required: Literal[False], units: Literal[True]) -> Quantity | None: ...

    @overload
    def get_global_parameter_value(self, id: str, *, required: Literal[True] = True, units: Literal[False] = False) -> object: ...

    @overload
    def get_global_parameter_value(self, id: str, *, required: Literal[False], units: Literal[False] = ...) -> object | None: ...

    def get_global_parameter_value(self, id: str, *, required: bool = True, units: bool = False) -> object | None:
        if id not in self.global_parameters:
            if not required:
                return None
            raise NodeError(self, f'Attempting to access global parameter {id} which is not declared in the node definition')
        if units:
            param = self.context.get_parameter(id, required=required)
            if param is None:
                return None
            if not hasattr(param, 'unit'):
                raise NodeError(self, f'Parameter {id} does not support units')
            assert isinstance(param, ParameterWithUnit)
            assert param.unit is not None
            return param.value * param.unit
        return self.context.get_parameter_value(id, required=required)

    def set_parameter_value(self, local_id: str, value: object | None, force: bool = False):
        # if force:  # FIXME if force, create this parameter
        #     self.parameters[local_id] = Parameter()
        if local_id not in self.parameters:
            raise NodeError(self, f'Local parameter {local_id} not found for node {self.id}')
        self.parameters[local_id].set(value)

    def get_input_datasets_pl(self, tag: str | None = None, exclude_tags: list[str] | None = None) -> list[ppl.PathsDataFrame]:
        dfs: list[ppl.PathsDataFrame] = []
        for ds in self.input_dataset_instances:
            if tag is not None and tag not in ds.tags:
                continue
            if exclude_tags is not None:
                exclude = False
                for etag in exclude_tags:
                    if etag in ds.tags:
                        exclude = True
                        break
                if exclude:
                    continue

            df = ds.get_copy(self.context)
            if df.paths.index_has_duplicates():
                raise NodeError(self, 'Input dataset has duplicate index rows')
            assert isinstance(df, ppl.PathsDataFrame)
            dfs.append(df)

        return dfs

    def get_input_datasets(self) -> list[pd.DataFrame]:
        dfs = self.get_input_datasets_pl()
        return [df.to_pandas() for df in dfs]

    @overload
    def get_input_dataset_pl(self, tag: str | None = None, *, required: Literal[False]) -> ppl.PathsDataFrame | None: ...

    @overload
    def get_input_dataset_pl(self, tag: str | None = None, required: Literal[True] = True) -> ppl.PathsDataFrame: ...

    @overload
    def get_input_dataset_pl(self, tag: str | None = None, required: bool = ...) -> ppl.PathsDataFrame | None: ...

    def get_input_dataset_pl(self, tag: str | None = None, required: bool = True) -> ppl.PathsDataFrame | None:
        """Get the first (and only) dataset if it exists."""
        datasets = self.get_input_datasets_pl(tag=tag)
        if not datasets:
            if required:
                raise NodeError(self, 'No input datasets, but node requires one')
            return None
        if len(datasets) != 1:
            raise NodeError(self, 'Expected only 1 input dataset, got %d' % len(datasets))
        df = datasets[0]
        assert isinstance(df, ppl.PathsDataFrame)
        return df

    @overload
    def get_input_dataset(self, required: Literal[True] = True) -> pd.DataFrame: ...

    @overload
    def get_input_dataset(self, required: Literal[False]) -> pd.DataFrame | None: ...

    def get_input_dataset(self, required: bool = True) -> pd.DataFrame | None:
        df = self.get_input_dataset_pl(required=required)
        if df is None:
            return None
        return df.to_pandas()

    def get_input_nodes(self, tag: str | None = None, quantity: str | None = None) -> list[Node]:
        matching_nodes = []
        for edge in self.edges:
            if edge.output_node != self:
                continue
            node = edge.input_node
            if tag is not None and tag not in edge.tags and tag not in node.tags:
                continue
            if quantity is not None and node.quantity != quantity:
                # FIXME: Multi-metric support
                continue
            matching_nodes.append(node)
        return matching_nodes

    @overload
    def get_input_node(self, tag: str | None = None, quantity: str | None = None, *, required: Literal[False]) -> Node | None: ...

    @overload
    def get_input_node(self, tag: str | None = None, quantity: str | None = None, required: Literal[True] = True) -> Node: ...

    def get_input_node(self, tag: str | None = None, quantity: str | None = None, required: bool = True) -> Node | None:
        matching_nodes = self.get_input_nodes(tag=tag, quantity=quantity)
        if len(matching_nodes) == 0 and not required:
            return None
        if len(matching_nodes) != 1:
            tag_str = (' with tag %s' % tag) if tag is not None else ''
            raise NodeError(self, 'Found %d input nodes%s' % (len(matching_nodes), tag_str))
        return matching_nodes[0]

    @property
    def input_nodes(self) -> list[Node]:
        return [edge.input_node for edge in self.edges if edge.output_node == self]

    @property
    def output_nodes(self) -> list[Node]:
        return [edge.output_node for edge in self.edges if edge.input_node == self]

    def get_last_historical_year(self) -> int | None:
        year = getattr(self, '_last_historical_year', None)
        if year is not None:
            return year

        if len(self.input_dataset_instances) != 1:  # FIXME What's the point here?
            return None
        ds = self.input_dataset_instances[0]
        df = ds.get_copy(self.context)
        if FORECAST_COLUMN not in df:
            return None

        year = df.filter(~df[FORECAST_COLUMN])[YEAR_COLUMN].max()
        if year is None:
            return None
        year = int(year)  # type: ignore

        self._last_historical_year = year
        return year

    @overload
    def get_default_output_metric(self, required: Literal[True] = True) -> NodeMetric: ...

    @overload
    def get_default_output_metric(self, required: Literal[False]) -> NodeMetric | None: ...

    def get_default_output_metric(self, required: bool = True) -> NodeMetric | None:
        if DEFAULT_METRIC in self.output_metrics:
            return self.output_metrics[DEFAULT_METRIC]
        if len(self.output_metrics) > 1:
            if required:
                raise NodeError(self, 'Node outputs multiple output metrics, but none of them is set as default')
            return None
        return next(iter(self.output_metrics.values()))

    def _get_output_for_node(self, df: ppl.PathsDataFrame, edge: Edge) -> ppl.PathsDataFrame:  # noqa: C901, PLR0912
        """
        Filter and select the dataframe.

        It performs the following steps:

        * Choose rows that are specific to the target node.
        * Choose the column that is defined in edge.metrics.
        * Choose the only metric column.
        * Remove rows where there are only nulls.
        * Choose the column that has the name of the target node.
        * Choose the column that has the name of the target node quantity.
        """
        target_node = edge.output_node
        # If target node is given, check first if there is a level in the df's
        # multi-index called 'node'.
        if NODE_COLUMN in df.columns:
            return df.filter(pl.col(NODE_COLUMN) == target_node.id).drop(NODE_COLUMN)

        if edge.metrics:
            drop_cols = list(df.metric_cols)
            remain_cols = []
            for m_id in edge.metrics:
                m = self.output_metrics.get(m_id)
                if m is None:
                    # FIXME: Remove this fallback
                    for m in self.output_metrics.values():
                        if m.column_id == m_id:
                            break
                    else:
                        raise NodeError(self, "Metric '%s' defined at the edge but not present in output_metrics" % m_id)
                if m.column_id not in drop_cols:
                    raise NodeError(self, "Metric column '%s' defined at the edge but not present in DF" % m)
                drop_cols.remove(m.column_id)
                remain_cols.append(m.column_id)
            if drop_cols:
                df = df.drop(drop_cols)
            # FIXME: Should we look at target node's input metrics? Maybe define the
            # edge's metric selection as a mapping instead of a flat list?
            if len(edge.metrics) == 1 and edge.metrics[0] != VALUE_COLUMN:
                df = df.rename({edge.metrics[0]: VALUE_COLUMN})
                remain_cols = [VALUE_COLUMN]
            # Drop rows where all metric cols are null
            df = df.filter(~pl.all_horizontal(pl.col(col).is_null() for col in remain_cols))
            return df

        col_name: str | None = None

        # Other possibility is that the node id is one of the columns.
        if target_node.id in df.columns:
            col_name = target_node.id
        elif self.unit is None:
            # multi-metric node
            if target_node.quantity in self.output_metrics:
                col_name = target_node.quantity
            # FIXME Add functionality that the target node is a simple one-metric node (to be further adjusted by to_dimensions)
            #            elif len(df.get_meta().metric_cols) == 1:
            #                print('pitäisi toimia', self.id)
            #                return df
            else:
                raise NodeError(self, "Quantity '%s' for node %s not found metrics" % (target_node.quantity, target_node))

        if col_name:
            cols = [YEAR_COLUMN, col_name]
            if FORECAST_COLUMN in df.columns:
                cols.append(FORECAST_COLUMN)
            df = df.select(cols)
            df = df.rename({col_name: VALUE_COLUMN})

        return df

    def _get_output_for_target(self, df: ppl.PathsDataFrame, target_node: Node) -> ppl.PathsDataFrame:  # noqa: C901, PLR0912, PLR0915
        for edge in self.edges:
            if edge.output_node == target_node:
                break
        else:
            raise NodeError(self, 'No connection to target node %s' % target_node.id)

        df = self._get_output_for_node(df, edge)

        # Slice a dimension if the parameter is given.
        params = self.get_parameter_value_str('slice_category_at_edge', required=False)
        if params:
            param_arr = params.split(',')
            assert len(param_arr) == 1
            param_arr = param_arr[0].split(':')
            df = df.filter(pl.col(params[0]).eq(params[1]))

        if edge.from_dimensions:
            meta = df.get_meta()
            if not meta.dim_ids:
                raise NodeError(self, 'No dimensions in node output')
            for dim_id, edge_dim in edge.from_dimensions.items():
                cat_ids = [cat.id for cat in edge_dim.categories]
                if dim_id not in meta.dim_ids:
                    raise NodeError(self, 'Dimension %s not in output df' % dim_id)
                filter_expr = pl.col(dim_id).is_in(cat_ids)
                if edge_dim.exclude:
                    filter_expr = ~filter_expr
                df = df.filter(filter_expr)
                if len(df) == 0:
                    raise NodeError(self, 'No rows left after filtering by %s' % dim_id)
                if edge_dim.flatten:
                    meta = df.get_meta()
                    df = df.paths.sum_over_dims([dim_id])

        if edge.to_dimensions is not None:
            new_cols = []
            meta = df.get_meta()
            output_dimensions = set(edge.to_dimensions.keys())
            for dim_id, edge_dim in edge.to_dimensions.items():
                nr_cats = len(edge_dim.categories)
                if not nr_cats:
                    continue
                if nr_cats > 1:
                    raise NodeError(self, 'to_dimensions can have only one category for now')
                if dim_id in df.columns:
                    raise NodeError(self, 'attempting to assign a category to an existing dimension')
                cat = edge_dim.categories[0]
                new_cols.append((dim_id, cat.id))

            if new_cols:
                exprs = [pl.lit(cat).alias(dim_id) for dim_id, cat in new_cols]
                df = df.with_columns(exprs)
                for dim_id, _ in new_cols:
                    meta.primary_keys.append(dim_id)
                df = ppl.to_ppdf(df=df, meta=meta)

            if set(df.dim_ids) != output_dimensions:
                raise NodeError(
                    self,
                    'Dimensions (%s) do not match in output for %s (expecting %s)'
                    % (
                        set(df.dim_ids),
                        target_node,
                        output_dimensions,
                    ),
                )
        else:
            output_dimensions = set(target_node.input_dimensions.keys())

        # Validate output
        meta = df.get_meta()
        # Drop dim columns that only have nulls
        for dim_col in meta.dim_ids:
            if df[dim_col].null_count() == df[dim_col].len():
                df = df.drop(dim_col)
        meta = df.get_meta()
        if set(meta.dim_ids) != output_dimensions:
            print(df)
            out_dims = ', '.join(meta.dim_ids)
            target_in_dims = ', '.join(output_dimensions)
            raise NodeError(
                self,
                'Dimensions of output [%s] do not match the input dimensions of %s [%s]'
                % (
                    out_dims,
                    target_node.id,
                    target_in_dims,
                ),
            )

        return df

    def validate_output(self, df: ppl.PathsDataFrame) -> None:  # noqa: C901, PLR0912
        meta = df.get_meta()

        if YEAR_COLUMN not in meta.primary_keys:
            raise NodeError(self, "'%s' column missing" % YEAR_COLUMN)

        if df.schema[YEAR_COLUMN] not in pl.INTEGER_DTYPES:
            raise NodeError(self, "Invalid dtype for 'Year': %s" % df.schema[YEAR_COLUMN])

        ldf = df.lazy()
        dupe_rows = ldf.group_by(meta.primary_keys).agg(pl.count()).filter(pl.col('count') > 1).sort(YEAR_COLUMN)
        has_dupes = bool(len(dupe_rows.limit(1).collect()))
        if has_dupes:
            print(dupe_rows.collect())
            print(df)
            raise NodeError(self, 'Node output has duplicate index rows')

        if FORECAST_COLUMN in df.columns:
            if df[FORECAST_COLUMN].dtype != pl.Boolean:
                raise NodeError(self, 'Forecast column is not a boolean')
        else:
            raise NodeError(self, 'Forecast column missing')

        for metric in self.output_metrics.values():
            if metric.column_id not in df.columns:
                raise NodeError(self, "Output does not have a column '%s'" % metric.column_id)
            if metric.column_id not in df.columns:
                continue
            if not df.has_unit(metric.column_id):
                raise NodeError(self, "Output column '%s' does not have units" % metric.column_id)
            unit = df.get_unit(metric.column_id)
            if unit != metric.unit:
                raise NodeError(self, "Expecting unit '%s' in column '%s'; got '%s'" % (metric.unit, metric.column_id, unit))

            continue
            # all_hsy_emissions still has nulls
            col = df[metric.column_id]
            if (col.is_nan() | col.is_null()).sum() > 0:
                self.print(df)
                raise NodeError(self, "Output column '%s' has NaN or null values" % metric.column_id)

        if NODE_COLUMN in meta.primary_keys:
            # FIXME
            return

        for dim_id, dim in self.output_dimensions.items():
            if dim_id not in meta.primary_keys:
                raise NodeError(self, "Dimension column '%s' not included in index" % dim_id)
            dt = df[dim_id].dtype
            if dt not in (pl.Utf8, pl.Categorical):
                raise NodeError(self, "Dimension column '%s' is of wrong type (%s)" % (dim_id, dt))

            if dim.is_internal or dim_id == UNCERTAINTY_COLUMN:
                # Skip validation for internal dimensions and uncertainty column
                continue

            cats = set(df[dim_id].cast(pl.Utf8).unique())
            if getattr(self, 'allow_null_categories', None):
                cats -= {''}

            dim_cats = dim.get_cat_ids()
            diff = cats - dim_cats
            if diff:
                raise NodeError(self, "Unknown categories in dimension column '%s': %s" % (dim_id, ', '.join(diff)))

        dim_ids = set(meta.dim_ids)
        node_dims = set(self.output_dimensions.keys())
        if dim_ids != node_dims and not getattr(self, 'allow_unknown_dimensions', None):
            raise NodeError(self, 'Output has unknown dimensions: %s (expecting %s)' % (', '.join(dim_ids), ', '.join(node_dims)))

    def get_output(self, target_node: Node | None = None, metric: str | None = None) -> pd.DataFrame:
        df = self.get_output_pl(target_node, metric)
        return df.to_pandas()

    def _process_edge_output(self, df: ppl.PathsDataFrame, target_node: Node) -> ppl.PathsDataFrame:  # noqa: C901, PLR0912
        for edge in self.edges:
            if edge.output_node == target_node:
                break
        else:
            raise NodeError(self, 'No connection to target node %s' % target_node.id)

        for tag in edge.tags:
            match tag:
                case 'truncate_beyond_end':
                    df = df.filter(pl.col(YEAR_COLUMN).le(self.get_end_year()))
                case 'truncate_before_start':
                    baseline_year = self.context.instance.reference_year
                    df = df.filter(pl.col(YEAR_COLUMN).ge(baseline_year))
                case 'extend_values':
                    df = extend_last_historical_value_pl(df, self.get_end_year())
                case 'inventory_only':
                    df = df.with_columns(  # TODO A non-elegant way to ensure there is at least one historical row.
                        pl.when(pl.col(FORECAST_COLUMN) & (pl.count() == 1))
                        .then(pl.lit(value=False))
                        .otherwise(pl.col(FORECAST_COLUMN))
                        .alias(FORECAST_COLUMN),
                    )
                    df = df.filter(pl.col(FORECAST_COLUMN) == pl.lit(value=False))
                case 'forecast_only':
                    df = df.filter(pl.col(FORECAST_COLUMN))
                case 'arithmetic_inverse':
                    df = df.multiply_quantity(VALUE_COLUMN, unit_registry('-1 * dimensionless'))
                case 'geometric_inverse':
                    df = df.divide_quantity(VALUE_COLUMN, unit_registry('1 * dimensionless'))
                case 'absolute':
                    df = df.with_columns(pl.col(VALUE_COLUMN).abs().alias(VALUE_COLUMN))
                case 'complement':
                    if not df.get_unit(VALUE_COLUMN).is_compatible_with('dimensionless'):
                        raise NodeError(
                            self, 'The unit of node %s must be compatible with dimensionless for taking complement' % self.id,
                        )
                    if self.quantity not in ['fraction', 'probability']:
                        raise NodeError(
                            self, 'The quantity of node %s must be fraction or probability for taking complement' % self.id,
                        )
                    df = df.ensure_unit(VALUE_COLUMN, unit='dimensionless')  # TODO CHECK
                    df = df.with_columns((pl.lit(1.0) - pl.col(VALUE_COLUMN)).alias(VALUE_COLUMN))
                case 'difference':
                    df = df.diff(VALUE_COLUMN)
                case 'cumulative':
                    df = df.cumulate(VALUE_COLUMN)
                case 'cumulative_product':
                    df = df.cumprod(VALUE_COLUMN)
                case 'complement_cumulative_product':
                    df = df.cumprod(VALUE_COLUMN, complement=True)
                case 'ratio_to_last_historical_value':
                    year = cast(int, df.filter(~df[FORECAST_COLUMN])[YEAR_COLUMN].max())
                    df = self._scale_by_reference_year(df, year)
                case 'make_nonnegative':
                    df = df.with_columns(pl.max_horizontal(VALUE_COLUMN, 0.0))
                case 'make_nonpositive':
                    df = df.with_columns(pl.min_horizontal(VALUE_COLUMN, 0.0))
                case 'empty_to_zero':
                    df = df.with_columns(
                        pl.when(pl.col(VALUE_COLUMN).is_nan())
                        .then(pl.lit(0.0))
                        .otherwise(pl.col(VALUE_COLUMN))
                        .alias(VALUE_COLUMN),
                    )
                case 'expectation':
                    if UNCERTAINTY_COLUMN in df.columns:
                        meta = df.get_meta()
<<<<<<< HEAD
                        cols = list(set(df.primary_keys) - {UNCERTAINTY_COLUMN})
=======
                        cols = [col for col in df.primary_keys if col != UNCERTAINTY_COLUMN]
>>>>>>> 9c1cec99
                        dfp = df.group_by(cols, maintain_order=True).agg([
                            pl.col(VALUE_COLUMN).mean().alias(VALUE_COLUMN),
                            pl.col(FORECAST_COLUMN).any().alias(FORECAST_COLUMN)
                        ])
                        dfp = dfp.with_columns(pl.lit('expectation').alias(UNCERTAINTY_COLUMN))
                        df = ppl.to_ppdf(dfp, meta)
                case _:
                    pass

        return df

    def get_output_pl(
        self, target_node: Node | None = None, metric: str | None = None, extra_span_desc: str | None = None,
    ) -> ppl.PathsDataFrame:
        perf_cm = self.context.perf_context
        span_ctx: AbstractContextManager[None | Span]
        if self.hasher.is_cached(run=True, local=True):
            span_ctx = nullcontext()
        else:
            if extra_span_desc:
                span_name = '%s:get (%s)' % (self.id, extra_span_desc)
            else:
                span_name = '%s:get' % self.id
            span_ctx = self.context.start_span(
                span_name, op=MODEL_CALC_OP, attributes=dict(node_id=self.id, node_class=self.__class__.__name__),
            )
        with span_ctx as span, perf_cm.exec_node(self) as node_run:
            try:
                df, cache_res = self._get_output_pl(target_node=target_node, metric=metric)
            except Exception as e:
                if isinstance(e, NodeComputationError):
                    e.add_node(self)
                    raise
                if target_node:
                    raise NodeComputationError(self, "Error getting output for node '%s'" % target_node.id) from e
                raise NodeComputationError(self, 'Error getting output') from e
            if span is not None:
                if cache_res is None or not cache_res.is_hit:
                    span.set_data('cache', 'miss')
                else:
                    span.set_data('cache', cache_res.kind.name)
            if node_run is not None and cache_res is not None:
                node_run.mark_cache(cache_res)

        if target_node is not None:
            df = self._process_edge_output(df, target_node)

        return df

    def _get_output_pl(  # noqa: C901
        self,
        target_node: Node | None = None,
        metric: str | None = None,
    ) -> tuple[ppl.PathsDataFrame, CacheResult[ppl.PathsDataFrame] | None]:
        use_cache = not (self.disable_cache or self.context.skip_cache)
        cache_res = None
        if use_cache:
            cache_res = self.hasher.get_cached_output()

        if cache_res is None or not cache_res.is_hit:
            try:
                df = self.compute()
            except Exception as e:
                self.context.log.error('Exception when computing node %s: %s' % (str(self), str(e)))
                raise
            if df is None:
                raise NodeError(self, 'Node returned no output')

            if isinstance(df, pd.DataFrame):
                df = ppl.from_pandas(df)

            self.validate_output(df)
            if cache_res is not None:
                self.hasher.cache_output(cache_res, df)
        else:
            assert cache_res.obj is not None
            df = cache_res.obj

        assert isinstance(df, ppl.PathsDataFrame)

        meta = df.get_meta()

        if self.minimum_year is not None:
            df = df.filter(pl.col(YEAR_COLUMN) >= self.minimum_year)

        # If a node has multiple outputs, we can specify only one series
        # to include.
        if metric is not None:
            assert metric in df.columns  # If target_node has metric, self MUST have that also.
            cols = meta.primary_keys.copy()
            cols.append(metric)
            if FORECAST_COLUMN in df.columns:
                cols.append(FORECAST_COLUMN)
            df = df.select(cols)
            df = df.rename({metric: VALUE_COLUMN})
            return (df, cache_res)  # FIXME I'd like to comment this out because if metric, to_dimensions is ignored.

        if target_node is not None:
            df = self._get_output_for_target(df, target_node)

        return (df, cache_res)

    def print_output(self, only_years: list[int] | None = None, filters: list[str] | None = None):
        from .debug import print_node_output

        print_node_output(self, only_years=only_years, filters=filters)

    def plot_output(self, filters: list[str] | None = None):
        from .debug import plot_node_output

        plot_node_output(self, filters=filters)

    def print_pint_df(self, df: pd.DataFrame | pd.Series):
        if isinstance(df, pd.Series):
            df = pd.DataFrame(df)

        pint_cols = [col for col in df.columns if hasattr(df[col], 'pint')]
        if not pint_cols:
            pprint(df)
            return

        out = df[pint_cols].pint.dequantify()
        for col in df.columns:
            if col in pint_cols:
                continue
            out[col] = df[col]
        pprint(out)

    def print(self, obj: Any):
        if isinstance(obj, pd.DataFrame | pd.Series):
            self.print_pint_df(obj)
            return
        # if isinstance(obj, ppl.PathsDataFrame):
        #    obj.print()
        #    return
        pprint(obj)

    def print_outline(self, df):
        if YEAR_COLUMN in df.index.names:
            pick_rows = df.index.get_level_values(YEAR_COLUMN).isin([2017, 2021, 2022])
            self.print_pint_df(df.iloc[pick_rows])
        elif len(df) > 6:
            self.print_pint_df(df.iloc[[0, 1, 2, -3, -2, -1]])
        else:
            self.print_pint_df(df)

    def get_target_year(self) -> int:
        return self.context.target_year

    def get_end_year(self) -> int:
        return self.context.model_end_year

    def compute(self) -> pd.DataFrame | ppl.PathsDataFrame:
        raise Exception('Implement in subclass')

    def is_compatible_unit(self, unit_a: str | Unit, unit_b: str | Unit):
        if isinstance(unit_a, str):
            unit_a = self.context.unit_registry.parse_units(unit_a)
        if isinstance(unit_b, str):
            unit_b = self.context.unit_registry.parse_units(unit_b)
        if unit_a.dimensionality != unit_b.dimensionality:
            return False
        return True

    def strip_units(self, s: pd.Series) -> pd.Series:
        if not hasattr(s, 'pint'):
            return s
        return s.pint.m

    def convert_to_unit(self, s: pd.Series, unit: Unit) -> pd.Series:
        if not s.pint.units.is_compatible_with(unit):
            raise NodeError(
                self,
                'Series with type %s is not compatible with %s'
                % (
                    s.pint.units,
                    unit,
                ),
            )
        return s.astype(pint_pandas.PintType(unit))

    def ensure_output_unit(self, s: pd.Series, input_node: Node | None = None):
        if self.unit is None:
            raise NodeError(self, 'Does currently not work on multi-metric nodes')

        metric = self.output_metrics.get(DEFAULT_METRIC)
        if metric is None:
            assert len(self.output_metrics) == 1
            metric = next(iter(self.output_metrics.values()))
        return metric.ensure_output_unit(self, s, input_node)

    def get_downstream_nodes(self, to_node: Node | None = None, max_depth: int | None = None) -> list[Node]:
        import networkx as nx

        res = nx.bfs_successors(self.context.node_graph, self.id, depth_limit=max_depth)
        nodes: list[Node] = []
        for __, children in res:
            for node_id in children:
                nodes.append(self.context.get_node(node_id))  # noqa: PERF401
        return nodes

    def get_upstream_nodes(self, filter_func: Callable[[Node], bool] | None = None) -> list[Node]:
        from nodes.actions.action import ActionNode
        from nodes.actions.parent import ParentActionNode

        result = []
        closed = set()
        open_nodes = self.input_nodes.copy()
        while open_nodes:
            current = open_nodes.pop()
            if current in closed:
                continue
            closed.add(current)
            if filter_func is None or filter_func(current):
                result.append(current)
            if isinstance(current, ActionNode) and current.parent_action is not None:
                open_nodes.append(current.parent_action)
            if isinstance(current, ParentActionNode):
                open_nodes += current.subactions
            open_nodes += current.input_nodes
        return result

    def on_scenario_created(self, scenario: Scenario):
        """Called when a scenario is created with this node among the nodes to be notified."""  # noqa: D401
        pass

    def get_icon(self) -> str | None:
        from nodes.actions.action import ActionNode

        if isinstance(self, ActionNode):
            return '⚒'

        icons = []
        for metric in self.output_metrics.values():
            icon = get_quantity_icon(metric.quantity)
            if icon:
                icons.append(icon)
        if not icons:
            return None
        return '+'.join(icons)

    def __str__(self):
        cls = type(self)
        return '%s <%s.%s>' % (self.id, cls.__module__, cls.__name__)

    def __repr__(self):
        return self.__str__()

    def add_input_node(self, node: Node, tags: list[str] | None = None):
        if tags is None:
            tags = []
        if node in self.input_nodes:
            msg = f'Node {node} already added to input nodes for {self.id}'
            raise Exception(msg)
        self.edges.append(Edge(input_node=node, output_node=self, tags=tags))

    def add_output_node(self, node: Node, tags: list[str] | None = None):
        if tags is None:
            tags = []
        if node in self.output_nodes:
            msg = f'Node {node} already added to input nodes for {self.id}'
            raise Exception(msg)
        self.edges.append(Edge(output_node=node, input_node=self, tags=tags))

    def add_edge(self, edge: Edge):
        if edge.input_node == self:
            if edge.output_node in self.output_nodes:
                raise NodeError(self, f'Node {edge.output_node} already added to output nodes')
        elif edge.output_node == self:
            if edge.input_node in self.input_nodes:
                raise NodeError(self, f'Node {edge.input_node} already added to input nodes')
        else:
            raise NodeError(self, f'Attempting to add edge: {edge.input_node} -> {edge.output_node}')
        self.edges.append(edge)

    def is_connected_to(self, other: Node):
        import networkx as nx

        return nx.has_path(self.context.node_graph, self.id, other.id)

    def get_baseline_values(self) -> ppl.PathsDataFrame:
        if self._baseline_values is not None:
            return self._baseline_values
        if self.context.active_scenario.id != 'baseline':
            baseline = self.context.scenarios['baseline']
            with baseline.override():
                df = self.get_output_pl()
        else:
            df = self.get_output_pl()
        self._baseline_values = df
        return df

    def baseline_values_calculated(self) -> bool:
        return self._baseline_values is not None

    def generate_baseline_values(self):
        if self._baseline_values is not None:
            self.logger.error('Baseline values already calculated')
        assert self.context.active_scenario.id == 'baseline'
        self._baseline_values = self.get_output_pl()

    def serialize_input_data(self):
        if len(self.input_dataset_instances) != 1:
            datasets = [x.id for x in self.input_dataset_instances]
            raise NodeError(self, 'Too many input datasets: %s' % ', '.join(datasets))
        ds = self.input_dataset_instances[0]
        df = ds.get_copy(self.context)
        if not isinstance(df, ppl.PathsDataFrame) or FORECAST_COLUMN not in df.columns:
            msg = f'Dataset {ds.id} is not suitable for serialization'
            raise Exception(msg)

        out = JSONDataset.serialize_df(df)
        return out

    def as_node_config_attributes(self):
        """Return a dict that can be used to set corresponding fields of NodeConfig."""
        attributes: dict[str, str | dict[str, str]] = {
            'identifier': self.id,
        }

        i18n = {}
        default_lang = self.context.instance.default_language

        def set_from_translated_str(s: str | TranslatedString | None, field_name: str) -> None:
            if s is None:
                return

            val, tr = get_modeltrans_attrs_from_str(s, field_name, default_lang)
            i18n.update(tr)
            attributes[field_name] = val

        set_from_translated_str(self.name, 'name')
        # Node's description is called `short_description` in NodeConfig and there is no equivalent for
        # NodeConfig's `long_description` in Node
        set_from_translated_str(self.description, 'short_description')

        attributes['i18n'] = i18n

        if self.color:
            attributes['color'] = self.color

        return attributes

    def warning(self, msg: str):
        self.context.warning('%s %s' % (str(self), msg))

    def add_nodes_pl(  # noqa: C901, PLR0912, PLR0915
        self,
        df: ppl.PathsDataFrame | None,
        nodes: list[Node],
        metric: str | None = None,
        keep_nodes: bool = False,
        node_multipliers: list[float] | None = None,
        unit: Unit | None = None,
        start_from_year: int | None = None,
    ) -> ppl.PathsDataFrame:
        if len(nodes) == 0:
            if df is None:
                raise NodeError(self, 'No input dataset and no input nodes')
            return df
        if self.debug:
            print('%s: input dataset:' % str(self.id))
            if df is not None:
                print(self.print(df))
            else:
                print('\tNo input dataset')

        node_outputs: list[tuple[Node, ppl.PathsDataFrame]] = []
        for node in nodes:
            node_df = node.get_output_pl(self, metric=metric)
            if start_from_year is not None:
                node_df = node_df.filter(pl.col(YEAR_COLUMN) >= start_from_year)
            if node_df.paths.index_has_duplicates():
                raise NodeError(self, "Input from node '%s' has duplicate index rows" % node.id)
            if keep_nodes:
                node_df = node_df.with_columns(pl.lit(node.id).alias(NODE_COLUMN)).add_to_index(NODE_COLUMN)
            node_outputs.append((node, node_df))

        if df is None:
            node, df = node_outputs.pop(0)
            if self.debug:
                print('%s: adding output from node %s' % (self.id, node.id))
                self.print(df)
            if node_multipliers:
                mult = node_multipliers.pop(0)
                df = df.with_columns(pl.col(VALUE_COLUMN) * mult)
        elif keep_nodes:
            df = df.with_columns(pl.lit('').alias(NODE_COLUMN)).add_to_index(NODE_COLUMN)

        cols = df.columns
        if VALUE_COLUMN not in cols:
            raise NodeError(self, 'Value column missing in data')
        if FORECAST_COLUMN not in cols:
            raise NodeError(self, 'Forecast column missing in data')

        if unit is None:
            unit = self.unit
            assert unit is not None

        df = df.ensure_unit(VALUE_COLUMN, unit)
        meta = df.get_meta()
        for node, node_df in node_outputs:
            if self.debug:
                print('%s: adding output from node %s' % (self.id, node.id))
                self.print(node_df)

            if VALUE_COLUMN not in node_df.columns:
                raise NodeError(self, 'Value column missing in output of %s' % node.id)

            if node_multipliers:
                mult = node_multipliers.pop(0)
                node_df = node_df.with_columns(pl.col(VALUE_COLUMN) * mult)  # noqa: PLW2901

            ndf_meta = node_df.get_meta()
            if set(ndf_meta.dim_ids) != set(meta.dim_ids):
                raise NodeError(self, 'Dimensions do not match with %s (%s vs. %s)' % (node.id, ndf_meta.dim_ids, meta.dim_ids))
            df = df.paths.add_with_dims(node_df, how='outer')

        df = df.select([YEAR_COLUMN, *meta.dim_ids, VALUE_COLUMN, FORECAST_COLUMN])
        return df

    def check(self):
        from nodes.metric import DimensionalMetric

        df = self.get_output_pl()
        for m in self.output_metrics.values():
            nulls = df.filter(pl.col(m.column_id).is_null())
            if len(nulls) and not self.allow_nulls:
                raise NodeError(self, 'Output has nulls in column %s' % m.column_id)
            nans = df.filter(pl.col(m.column_id).is_nan())
            if len(nans):
                raise NodeError(self, 'Output has NaNs in column %s' % m.column_id)

        if self._baseline_values is not None:
            bdf = self._baseline_values
            for m in self.output_metrics.values():
                nulls = bdf.filter(pl.col(m.column_id).is_null() | pl.col(m.column_id).is_nan())
                if len(nulls):
                    raise NodeError(self, 'Baseline output has nulls or NaNs in column %s' % m.column_id)

        dm = DimensionalMetric.from_node(self)
        if dm is not None:
            for v in dm.values:
                if v is float('nan'):
                    raise NodeError(self, 'Output metric has NaNs')

    def _scale_by_reference_year(self, df: ppl.PathsDataFrame, year: int | None = None) -> ppl.PathsDataFrame:
        if not year:
            return df
        if len(df.dim_ids) == 0:
            reference = df.filter(pl.col(YEAR_COLUMN).eq(year))[VALUE_COLUMN][0]
            df = df.with_columns((pl.col(VALUE_COLUMN) / pl.lit(reference)).alias(VALUE_COLUMN))
        else:
            meta = df.get_meta()
            reference = df.filter(pl.col(YEAR_COLUMN).eq(year))
            zdf = df.join(reference, on=df.dim_ids)
            zdf = zdf.with_columns((pl.col(VALUE_COLUMN) / pl.col(VALUE_COLUMN + '_right')).alias(VALUE_COLUMN))
            zdf = zdf.drop([VALUE_COLUMN + '_right', FORECAST_COLUMN + '_right', YEAR_COLUMN + '_right'])
            df = ppl.to_ppdf(zdf, meta=meta)

        df = df.clear_unit(VALUE_COLUMN)
        df = df.set_unit(VALUE_COLUMN, 'dimensionless')
        return df

    def get_explanation(self):  # FIXME Add warning if categories drop out in merge.  # noqa: C901, PLR0912, PLR0915
        operation_nodes = [n.name for n in self.input_nodes]  # FIXME separate operation and additive
        text = str(self.explanation) + '\n'
        if 'formula' in self.parameters.keys():
            text += 'The formula is:\n%s\n' % self.get_parameter_value_str('formula', required=False)
        if len(operation_nodes) > 0:
            text += _('The node has the following input nodes:') + '\n' + str(operation_nodes)
        else:
            text += _('The node does not have input nodes.')
        edge_text0 = edge_text = (
            'The input nodes are processed in the following way before using as input for calculations in this node:\n'
        )
        for node in self.input_nodes:
            for edge in node.edges:
                if edge.output_node != self:
                    continue
                if len(edge.tags) == 0:
                    continue
                edge_text += '    Node ' + str(node.name) + ':\n'
                for tag in edge.tags:
                    if tag == 'non_additive':
                        edge_text += _('    - Input node values are not added but operated despite matching units.\n')
                    elif tag == 'truncate_beyond_end':
                        edge_text += _('    - Truncate values beyond the model end year. There may be some from data')
                    elif tag == 'truncate_before_start':
                        edge_text += _('    - Truncate values before the reference year. There may be some from data')
                    elif tag == 'extend_values':
                        edge_text += _('    - Extend the last historical values to the remaining missing years.\n')
                    elif tag == 'inventory_only':
                        edge_text += _('    - Truncate the forecast values.\n')
                    elif tag == 'arithmetic_inverse':
                        edge_text += _('    - Take the arithmetic inverse of the values (-x).\n')
                    elif tag == 'geometric_inverse':
                        edge_text += _('    - Take the geometric inverse of the values (1/x).\n')
                    elif tag == 'complement':
                        edge_text += _('    - Take the complement of the dimensionless values (1-x).\n')
                    elif tag == 'difference':
                        edge_text += _('    - Take the difference across time (i.e. annual changes)\n')
                    elif tag == 'cumulative':
                        edge_text += _('    - Take the cumulative sum across time.\n')
                    elif tag == 'cumulative_product':
                        edge_text += _('    - Take the cumulative product of the dimensionless values across time.\n')
                    elif tag == 'complement_cumulative_product':
                        edge_text += _('    - Take the cumulative product of the dimensionless complement values across time.\n')
                    elif tag == 'ratio_to_last_historical_value':
                        edge_text += _('    - Take the ratio of the values compared with the last historical value.\n')
                    elif tag == 'existing':
                        edge_text += _('    - This is used as the baseline.\n')
                    elif tag == 'incoming':
                        edge_text += _('    - This is used for the incoming stock.\n')
                    elif tag == 'removing':
                        edge_text += _('    - This is the rate of stock removal.\n')
                    elif tag == 'inserting':
                        edge_text += _('    - This is the rate of new stock coming in.\n')
                    elif tag == 'historical':
                        edge_text += _('    - The node is used as the historical starting point.\n')
                    elif tag == 'goal':
                        edge_text += _('    - The node is used as the goal for the action.\n')
                    elif tag == 'make_nonnegative':
                        edge_text += _('    - Negative result values are replaced with 0.\n')
                    elif tag == 'make_nonpositive':
                        edge_text += _('    - Positive result values are replaced with 0.\n')
                    elif tag == 'empty_to_zero':
                        edge_text += _('    - Convert NaNs to zeros.\n')
                    elif tag == 'expectation':
                        edge_text += _('    - Take the expected value over the uncertainty dimension.\n')
                    else:
                        edge_text += _('    - The tag "%s" is given.\n') % tag

                from_dims = edge.from_dimensions
                if from_dims is not None:
                    for dim in from_dims:
                        cats = str([cat.label for cat in from_dims[dim].categories])
                        dimlabel = self.context.dimensions[dim].label
                        if len(from_dims[dim].categories) > 0:
                            if from_dims[dim].exclude:
                                do = 'exclude'
                            else:
                                do = 'include'
                            edge_text += _('    - From dimension %s, %s categories %s.\n') % (dimlabel, do, cats)
                        if from_dims[dim].flatten:
                            edge_text += _('    - Sum over dimension %s .\n') % dimlabel

                to_dims = edge.to_dimensions
                if to_dims is not None:
                    for dim in to_dims:
                        cats = str([cat.label for cat in to_dims[dim].categories])
                        dimlabel = self.context.dimensions[dim].label
                        if len(to_dims[dim].categories) > 0:
                            edge_text += _('    - Add values to the category %s in a new dimension %s.\n' % (cats, dim))  # noqa: INT003

        # print(self.input_datasets)  # FIXME Why does this not work?
        # if self.input_datasets:
        #     dataset_text = _('The node has the following datasets:') + '\n' + str(self.input_datasets)
        if edge_text == edge_text0:
            edge_text = ''
        # FIXME The following probably does not work properly in translations.
        text += edge_text  # + dataset_text
        return text<|MERGE_RESOLUTION|>--- conflicted
+++ resolved
@@ -1074,11 +1074,7 @@
                 case 'expectation':
                     if UNCERTAINTY_COLUMN in df.columns:
                         meta = df.get_meta()
-<<<<<<< HEAD
-                        cols = list(set(df.primary_keys) - {UNCERTAINTY_COLUMN})
-=======
                         cols = [col for col in df.primary_keys if col != UNCERTAINTY_COLUMN]
->>>>>>> 9c1cec99
                         dfp = df.group_by(cols, maintain_order=True).agg([
                             pl.col(VALUE_COLUMN).mean().alias(VALUE_COLUMN),
                             pl.col(FORECAST_COLUMN).any().alias(FORECAST_COLUMN)

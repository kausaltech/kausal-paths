from __future__ import annotations

import inspect
import os
from contextlib import ExitStack, contextmanager
from typing import TYPE_CHECKING, Any, Literal, overload

import networkx as nx
import rich
from opentelemetry import trace
from rich.tree import Tree

from kausal_common.debugging.perf import PerfCounter

from common import (
    base32_crockford,
    polars as pl,  # noqa: F401
    polars_ext,  # noqa: F401
)
from common.cache import Cache
from params.discover import discover_parameter_types

from .datasets import Dataset, DVCDataset, FixedDataset
from .perf import PerfContext
from .units import Unit, unit_registry

if TYPE_CHECKING:
<<<<<<< HEAD
    from .actions.action import ImpactOverview, ActionNode
    from .normalization import Normalization
=======
    from types import FrameType

    import dvc_pandas

    from params import Parameter
    from params.storage import SettingStorage

    from .actions.action import ActionEfficiencyPair, ActionNode
>>>>>>> afd0fde2
    from .instance import Instance
    from .node import Dimension, Node
    from .normalization import Normalization
    from .scenario import CustomScenario, Scenario
    from .units import CachingUnitRegistry


class Context:
    nodes: dict[str, Node]
    datasets: dict[str, Dataset]
    dvc_datasets: dict[str, dvc_pandas.Dataset]

    # global_parameters contains parameters that are not specific to a node.
    # Node-specific parameters are managed by the node.
    global_parameters: dict[str, Parameter]
    scenarios: dict[str, Scenario]
    custom_scenario: CustomScenario
    options: dict[str, Any]
    normalizations: dict[str, Normalization]

    dimensions: dict[str, Dimension]
    """Global dimensions available for nodes."""

    target_year: int
    model_end_year: int
    dataset_repo: dvc_pandas.Repository
    dataset_repo_default_path: str | None

    unit_registry: CachingUnitRegistry
    active_scenario: Scenario
    active_normalization: Normalization | None
    default_normalization: Normalization | None = None
    supported_parameter_types: dict[str, type]
    cache: Cache
    skip_cache: bool = False
    check_mode: bool = False
    instance: Instance
<<<<<<< HEAD
    impact_overviews: list[ImpactOverview]
    setting_storage: Optional[SettingStorage]
=======
    action_efficiency_pairs: list[ActionEfficiencyPair]
    setting_storage: SettingStorage | None
>>>>>>> afd0fde2
    perf_context: PerfContext[Node]
    node_graph: nx.DiGraph
    baseline_values_generated: bool = False
    obj_id: str
    tracer: trace.Tracer

    def __init__(
        self, instance: Instance, dataset_repo: dvc_pandas.Repository, target_year: int,
        model_end_year: int | None = None, dataset_repo_default_path: str | None = None,
    ):
        from nodes.actions import ActionNode

        self.obj_id = base32_crockford.gen_obj_id(id(self))
        self.tracer = trace.get_tracer(
            'nodes.context', attributes=dict(
                context_id=self.obj_id,
                instance_id=instance.id,
            ),
        )

        # Avoid circular import
        self.Action = ActionNode
        self.perf_context = PerfContext(supports_cache=True)
        self.nodes = {}
        self.datasets = {}
        self.dvc_datasets = {}
        self.global_parameters = {}
        self.scenarios = {}
        self.target_year = target_year
        self.model_end_year = model_end_year or target_year
        self.unit_registry = unit_registry
        self.dataset_repo = dataset_repo
        self.dataset_repo_default_path = dataset_repo_default_path
        self.supported_parameter_types = discover_parameter_types()
        # will be set later
        self.instance = None  # type: ignore
        self.active_scenario = None  # type: ignore
        self.custom_scenario = None  # type: ignore
        self.active_normalization = None
        self.impact_overviews = []
        self.dimensions = {}
        self.options = {}
        self.normalizations = {}
        self.instance = instance
        self.log = self.instance.log.bind(context=self.obj_id, markup=True)
        self.log.debug('Context initialized')
        self.cache = Cache(
            ureg=self.unit_registry, redis_url=os.getenv('REDIS_URL'),
            base_logger=self.log,
        )

    def finalize_nodes(self):
        """
        Finalize the node graph.

        Called when nodes and their connections have been configured.
        """

        g = nx.DiGraph()
        g.add_nodes_from([n.id for n in self.nodes.values()])
        for node in self.nodes.values():
            for output in node.output_nodes:
                g.add_edge(node.id, output.id)

        if not nx.is_directed_acyclic_graph(g):
            raise Exception("Node graph is not directed (there are loops between nodes)")

        for node in self.nodes.values():
            node.finalize_init()

        self.node_graph = g

    def get_parameter_type(self, parameter_id: str) -> type:
        param_type = self.supported_parameter_types.get(parameter_id)
        if param_type is None:
            raise Exception("Unknown parameter: %s" % parameter_id)
        return param_type

    def load_dvc_dataset(self, ds_id: str) -> dvc_pandas.Dataset:
        ds = self.dvc_datasets.get(ds_id)
        if ds is None:
            if not self.dataset_repo.has_dataset(ds_id):
                raise Exception('Dataset %s not found in DVC repo' % ds_id)
            with self.tracer.start_as_current_span('load dataset: %s' % ds_id):
                ds = self.dataset_repo.load_dataset(ds_id)
            self.dvc_datasets[ds_id] = ds
        return ds

    def load_all_dvc_datasets(self):
        all_datasets = set()
        for node in self.nodes.values():
            for ds in node.input_dataset_instances:
                if not isinstance(ds, DVCDataset):
                    continue
                all_datasets.add(ds.id)

        with self.tracer.start_as_current_span('load all datasets'):
            try:
                self.dataset_repo.load_datasets(list(all_datasets))
            except Exception:
                self.log.error("Unable to load DVC datasets: %s" % ', '.join(all_datasets))
                raise
        self.log.debug("All DVC datasets loaded")

    def add_node(self, node: Node):
        if node.id in self.nodes:
            raise Exception('Node %s already defined' % (node.id))
        self.nodes[node.id] = node
        for param_id in node.global_parameters:
            if param_id not in self.global_parameters:
                continue
            param = self.global_parameters[param_id]
            assert node not in param.subscription_nodes
            param.subscription_nodes.append(node)

    def get_node(self, id: str) -> Node:
        if id not in self.nodes:
            raise KeyError("Node '%s' not found" % id)
        return self.nodes[id]

    def get_action(self, id: str) -> 'ActionNode':
        node = self.nodes[id]
        if not isinstance(node, self.Action):
            raise TypeError("Node %s is not an action node" % id)
        return node

    def add_global_parameter(self, parameter: Parameter):
        if parameter.local_id in self.global_parameters:
            raise Exception(f"Global parameter {parameter.local_id} already defined")
        self.global_parameters[parameter.local_id] = parameter

    def add_normalization(self, id: str, norm: Normalization):
        assert id not in self.normalizations
        if norm.default:
            assert not self.default_normalization
            self.default_normalization = norm
        self.normalizations[id] = norm

    def _get_caller_node(self, frame: FrameType) -> Node | None:
        from nodes.node import Node

        caller_frame: FrameType | None = inspect.getouterframes(frame, 0)[1].frame
        while caller_frame is not None:
            cl = caller_frame.f_locals
            cs = cl.get('self')
            if cs is None:
                return None
            if isinstance(cs, Context):
                caller_frame = caller_frame.f_back
                continue
            if isinstance(cs, Node):
                return cs
            else:
                break
        return None

    @overload
    def get_parameter(self, param_id: str, *, required: Literal[True] = True) -> Parameter: ...

    @overload
    def get_parameter(self, param_id: str, *, required: Literal[False]) -> Parameter | None: ...

    @overload
    def get_parameter(self, param_id: str, *, required: bool) -> Parameter | None: ...

    def get_parameter(self, param_id: str, *, required: bool = True) -> Parameter | None:
        if self.check_mode:
            frame = inspect.currentframe()
            if frame is not None:
                node = self._get_caller_node(frame)
                if node is not None and param_id not in node.global_parameters:
                    raise Exception(
                        "Attempting to access global parameter '%s', but it's "
                        "not listed in global_parameters of node %s" % (param_id, node.id),
                    )

        param = None
        try:
            node_id, param_name = param_id.split('.', 1)
        except ValueError:
            param = self.global_parameters.get(param_id)
        else:
            if node_id in self.nodes:
                param = self.nodes[node_id].get_parameter(param_name, required=required)
        if param is None and required:
            msg = f"Parameter {param_id} not found"
            raise Exception(msg)
        return param

    def get_parameter_value(self, param_id: str, *, required: bool = True) -> Any:  # noqa: ANN401
        param = self.get_parameter(param_id, required=required)
        if param is None:
            return None
        return param.value

    def set_parameter_value(self, param_id: str, value: Any):  # noqa: ANN401
        param = self.global_parameters.get(param_id)
        if param is None:
            msg = f"Parameter {param_id} not found"
            raise Exception(msg)
        param.set(value)

    def add_scenario(self, scenario: Scenario):
        assert scenario.id not in self.scenarios
        self.scenarios[scenario.id] = scenario
        for node in self.nodes.values():
            node.on_scenario_created(scenario)

    def set_custom_scenario(self, scenario: CustomScenario):
        assert self.custom_scenario is None
        self.add_scenario(scenario)
        self.custom_scenario = scenario

    def get_scenario(self, id: str) -> Scenario:
        return self.scenarios[id]

    def set_option(self, id: Literal['normalizer'], val: Any):
        if id == 'normalizer':
            if val is None:
                self.active_normalization = None
            else:
                if not isinstance(val, str):
                    raise TypeError('Expecting str')
                self.active_normalization = self.normalizations[val]
        else:
            raise KeyError("Unknown option: %s" % id)

    def get_option(self, id: Literal['normalizer']) -> Any:
        pass

    def get_root_nodes(self) -> list[Node]:
        all_nodes = self.nodes.values()
        root_nodes = list(filter(lambda node: not node.output_nodes, all_nodes))
        return root_nodes

    def get_outcome_nodes(self) -> list[Node]:
        return [node for node in self.nodes.values() if node.is_outcome]

    def activate_scenario(self, scenario: Scenario):
        # Set the new parameters
        scenario.activate()
        self.active_scenario = scenario

    def get_default_scenario(self) -> Scenario:
        for scenario in self.scenarios.values():
            if scenario.default:
                return scenario
        raise Exception("No default scenario found")

    def generate_baseline_values(self):
        if self.baseline_values_generated:
            return
        if 'baseline' not in self.scenarios:
            return
        assert self.active_scenario
        old_scenario = self.active_scenario

        scenario = self.scenarios['baseline']
        with self.tracer.start_as_current_span('baseline'):
            self.activate_scenario(scenario)
            self.log.info('Generating baseline values')
            pc = PerfCounter('generate baseline values')
            for node in self.nodes.values():
                node.generate_baseline_values()
            self.log.info('Baseline values generated in %.1f ms' % pc.measure())
            self.activate_scenario(old_scenario)
        self.baseline_values_generated = True

    def get_all_parameters(self):
        """Return global and node-specific parameters."""
        for param in self.global_parameters.values():
            yield param
        for node in self.nodes.values():
            for param in node.get_parameters():
                yield param

    def print_all_parameters(self):
        """Print global and node-specific parameters."""
        for param in self.get_all_parameters():
            print('%s: %s' % (param.global_id, param.value))

    def pull_datasets(self):
        self.dataset_repo.set_target_commit(None)
        self.dataset_repo.pull_datasets()
        commit_id = self.dataset_repo.commit_id
        self.dataset_repo.set_target_commit(commit_id)
        self.instance.update_dataset_repo_commit(commit_id)

    def print_graph(self, include_datasets: bool = False):
        import inspect

        visited_nodes: set[Node] = set()
        node_class_cache: dict[type, str] = {}

        def make_node_tree(node: Node, tree: Tree | None = None) -> Tree:
            node_color = 'yellow'
            if isinstance(node, self.Action):
                node_color = 'green'
            elif node.quantity == 'emissions':
                node_color = 'magenta'

            node_icon = node.get_icon() or ''
            if node_icon:
                node_icon += ' '

            node_class = type(node)
            node_class_str = node_class_cache.get(node_class)
            if node_class_str is None:
                node_module = node_class.__module__
                module_file = inspect.getabsfile(node_class)
                line_nr = inspect.getsourcelines(node_class)[1]
                link = 'file://%s#%d' % (module_file, line_nr)
                node_class_str = f'[link={link}][grey50]{node_module}.[grey70]{node_class.__name__}[/link]'
                node_class_cache[node_class] = node_class_str

            metrics = ', '.join([f"{m.quantity} [#a63fa4]{m.unit}[orchid]" for m in node.output_metrics.values()])
            unit_quantity = f'({metrics})'
            if node.yaml_lc is not None:
                url = 'file://%s#%d' % (node.yaml_fn, node.yaml_lc[0])
                node_name = f'[link={url}]{node.name}[/link]'
            else:
                node_name = str(node.name)
            node_str = f'{node_icon}[{node_color}]{node.id} [light_sea_green]{node_name} [orchid]{unit_quantity} {node_class_str}'
            if include_datasets:
                for ds in node.input_dataset_instances:
                    if isinstance(ds, FixedDataset):
                        ds_icon = '⌨'
                    elif isinstance(ds, DVCDataset):
                        ds_icon = '🐼'
                    else:
                        ds_icon = '❓'
                    node_str += '\n  %s %s (%s)' % (ds_icon, ds.id, ', '.join(ds.get_copy(self).columns))
            if tree is None:
                branch = Tree(node_str)
            else:
                branch = tree.add(node_str)
            if node not in visited_nodes:
                for in_node in node.input_nodes:
                    make_node_tree(in_node, branch)
                visited_nodes.add(node)
            return branch

        tree = Tree('Nodes')
        all_nodes = self.nodes.values()
        root_nodes = list(filter(lambda node: not node.output_nodes, all_nodes))
        for node in root_nodes:
            tree = make_node_tree(node, tree)
            rich.print(tree)

    def summarize_graph(self):
        for node in self.nodes.values():
            if node.unit is not None:
                unit_str = 'unit=%s  quantity=%s' % (str(node.unit), str(node.quantity))
            else:
                unit_str = ''
            print('id="%s"  nr_inputs=%s  nr_outputs=%s  type=%s%s' % (
                node.id, len(node.input_nodes), len(node.output_nodes), type(node).__name__, unit_str,
            ))

    def describe_unit(self, unit: Unit):
        formats = dict(
            short='~P',
            long='P',
            html_short='~H',
            html_long='H',
        )
        return {k: unit.format_babel(v) for k, v in formats.items()}  # type: ignore

    def get_actions(self) -> list['ActionNode']:
        from nodes.actions.action import ActionNode
        return [n for n in self.nodes.values() if isinstance(n, ActionNode)]

    def warning(self, msg: Any, *args):
        self.instance.warning(msg, *args)

    @contextmanager
    def run(self):
        with ExitStack() as stack:
            span_ctx = self.tracer.start_as_current_span("context run", attributes=dict(
                instance_id=self.instance.id,
                context_id=self.obj_id,
            ))
            stack.enter_context(span_ctx)
            stack.enter_context(self.cache)
            stack.enter_context(self.perf_context)
            if self.dataset_repo is not None:
                stack.enter_context(self.dataset_repo.lock.lock)
            yield

    def clean(self):
        for param in self.get_all_parameters():
            param.context = None
            param.node = None
        for node in self.nodes.values():
            node.context = None  # type: ignore
            node.edges = []
            node.output_metrics = {}
            if node.db_obj is not None:
                node.db_obj._node = None
            node.db_obj = None
            node.parameters = {}
        self.nodes = {}
        self.global_parameters = {}
        for scenario in self.scenarios.values():
            scenario.context = None  # type: ignore
        self.custom_scenario = None  # type: ignore
        self.setting_storage = None
        self.active_scenario = None  # type: ignore
        self.normalizations = {}
        self.active_normalization = None
        self.default_normalization = None
        self.scenarios = {}
        self.datasets = {}
        self.dvc_datasets = {}
        self.instance = None  # type: ignore
<|MERGE_RESOLUTION|>--- conflicted
+++ resolved
@@ -25,10 +25,6 @@
 from .units import Unit, unit_registry
 
 if TYPE_CHECKING:
-<<<<<<< HEAD
-    from .actions.action import ImpactOverview, ActionNode
-    from .normalization import Normalization
-=======
     from types import FrameType
 
     import dvc_pandas
@@ -36,8 +32,7 @@
     from params import Parameter
     from params.storage import SettingStorage
 
-    from .actions.action import ActionEfficiencyPair, ActionNode
->>>>>>> afd0fde2
+    from .actions.action import ImpactOverview, ActionNode
     from .instance import Instance
     from .node import Dimension, Node
     from .normalization import Normalization
@@ -75,13 +70,8 @@
     skip_cache: bool = False
     check_mode: bool = False
     instance: Instance
-<<<<<<< HEAD
     impact_overviews: list[ImpactOverview]
     setting_storage: Optional[SettingStorage]
-=======
-    action_efficiency_pairs: list[ActionEfficiencyPair]
-    setting_storage: SettingStorage | None
->>>>>>> afd0fde2
     perf_context: PerfContext[Node]
     node_graph: nx.DiGraph
     baseline_values_generated: bool = False

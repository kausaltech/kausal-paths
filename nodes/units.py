--- conflicted
+++ resolved
@@ -218,12 +218,8 @@
     @alias pkm = pkt = p_km
     job = [employment] = fte = full_time_equivalent
     million_square_meters = 1e6 * meter ** 2 = Msqm
-<<<<<<< HEAD
-    thousand_square_meters = 1000 meter **2 = ksqm
-=======
     thousand_square_meters = 1e3 * meter ** 2 = ksqm
     Mpkm = 1e6 * pkm
->>>>>>> 7616bc6c
     CO2e = [co2e]
     kt_co2e = kilotonne * CO2e
     kg_co2e = kg * CO2e

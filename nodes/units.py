--- conflicted
+++ resolved
@@ -355,34 +355,6 @@
     _babel_units['metric_ton'] = 'mass-tonne'
     _babel_units['%'] = 'concentr-percent'
     _babel_units['percent'] = 'concentr-percent'
-<<<<<<< HEAD
-=======
-    set_one('capita', _('capita'), short=pgettext_lazy('capita short', 'cap'))
-    #set_one('cap', pgettext_lazy('capita short', 'cap'))
-    kt_str = pgettext_lazy('kilotonne short', 'kt')
-    set_one('kt', kt_str, kt_str)
-
-    set_one('t_co2e', long=_('tonnes CO₂e'), short='tCO₂e')
-    set_one('EUR', long=_('euros'), short='€')
-    set_one('kiloEUR', long=_('thousand euros'), short='k€')
-    set_one('megaEUR', long=_('million euros'), short='M€')
-    set_one('CAD', long=_('Canadian dollars'), short='$')
-    set_one('megaCAD', long=_('million Canadian dollars'), short='M$')
-    set_one('kiloSEK', long=_('thousand kronor'), short='kSEK')
-    set_one('megaSEK', long=_('million kronor'), short='MSEK')
-    set_one('gigawatt_hour', long=_('gigawatt hours'), short='GWh')
-    set_one('megawatt_hour', long=_('megawatt hour'), short=_('MWh'))
-    set_one('incident', long=_('number of cases'), short=_('#'))
-    set_one('passenger', long=_('trip'), short=_('trip'))
-    set_one('minute', long=_('minute'), short=_('min'))
-    set_one('per_100000py', long=_('cases per 100,000 person-years'), short=_('#/100000 py'))
-    set_one('personal_activity', long=_('minutes per day per person'), short=_('min/d/cap'))
-    set_one('gigaEUR', long=_('billion euros'), short=_('B€'))
-    set_one('megasolid_cubic_meter', long='million solid m³', short='M m³ (solid)')
-    if 'kilowatt_hour' in _babel_units:
-        del _babel_units['kilowatt_hour'] # Otherwise fails with compound units.
-    set_one('kilowatt_hour', long=_('kilowatt hour'), short='kWh')
->>>>>>> d61be3a0
 
     # Define all units in a list of dictionaries
     kt_str = pgettext_lazy('kilotonne short', 'kt')
@@ -408,8 +380,10 @@
         {'unit': 'solid_cubic_meter', 'long': _('solid m³'), 'short': _('m³ (solid)')},
         {'unit': 'megasolid_cubic_meter', 'long': _('million solid m³'), 'short': _('M m³ (solid)')},
         {'unit': 'kilowatt_hour', 'long': _('kilowatt hour'), 'short': 'kWh'},
+        {'unit': 't_co2e', 'long': _('tonnes CO₂e'), 'short': 'tCO₂e'},
     ]
     #set_one('cap', pgettext_lazy('capita short', 'cap'))
+
     #set_one('a', pgettext_lazy('year short', 'yr.'))
     #set_one('percent', pgettext_lazy('percent', 'percent'))
     #set_one('metric_ton', pgettext_lazy('metric_ton', 'metric ton'))

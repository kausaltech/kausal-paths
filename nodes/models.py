--- conflicted
+++ resolved
@@ -239,13 +239,8 @@
     lead_paragraph_i18n: str | None
     site_url = models.URLField(verbose_name=_('Site URL'), null=True)
     site = models.OneToOneField(Site, null=True, on_delete=models.PROTECT, editable=False, related_name='instance')
-<<<<<<< HEAD
-    organization: FK[Organization] = models.ForeignKey(
-        Organization, related_name='instances', on_delete=models.PROTECT, verbose_name=_('organization'),
-=======
     organization: FK[Organization | None] = models.ForeignKey(
         Organization, null=True, related_name='instances', on_delete=models.PROTECT, verbose_name=_('organization'),
->>>>>>> 5e6282a9
         help_text=_('The main organization for the instance'),
     )
 

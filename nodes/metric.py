--- conflicted
+++ resolved
@@ -466,11 +466,6 @@
             return ':'.join([action.id, *args])
         df = action_impact.df
         if col=='Cost':
-<<<<<<< HEAD
-            dimensions = root.cost_node.output_dimensions
-        elif col=='Impact':
-            dimensions = root.impact_node.output_dimensions
-=======
             dimensions = root.cost_node.output_dimensions.items()
             if root.invert_cost:
                 df = df.with_columns((pl.col(col) * pl.lit(-1.0)).alias(col))
@@ -478,7 +473,6 @@
             dimensions = root.impact_node.output_dimensions.items()
             if root.invert_impact:
                 df = df.with_columns((pl.col(col) * pl.lit(-1.0)).alias(col))
->>>>>>> d626cdd7
 
         dims: list[MetricDimension] = []
 

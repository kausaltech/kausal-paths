from __future__ import annotations
from collections import Counter

import functools
from dataclasses import dataclass, field
from typing import List, Optional, TypedDict

import numpy as np
import pandas as pd
import pint
import polars as pl
from colormath.color_objects import sRGBColor, LabColor  # type: ignore
from colormath.color_conversions import convert_color  # type: ignore

from common import polars as ppl
from common.i18n import gettext as _
from .node import Node
from .actions import ActionNode, ActionImpact, ImpactOverview
from .actions.shift import ShiftAction
from .constants import (
    BASELINE_VALUE_COLUMN, FLOW_ID_COLUMN, FLOW_ROLE_COLUMN, FLOW_ROLE_SOURCE,
    FLOW_ROLE_TARGET, FORECAST_COLUMN, NODE_COLUMN, STACKABLE_QUANTITIES,
    VALUE_COLUMN, YEAR_COLUMN, UNCERTAINTY_COLUMN
)
from .exceptions import NodeError
from .goals import NodeGoalsEntry
from .node import NodeMetric
from .simple import AdditiveNode, RelativeNode
from .units import Unit


@dataclass
class YearlyValue:
    year: int
    value: float


class SplitValues(TypedDict):
    historical: list[YearlyValue]
    forecast: list[YearlyValue]
    baseline: list[YearlyValue]
    cumulative_forecast_value: float | None


@dataclass
class Metric:
    id: str
    name: str
    df: ppl.PathsDataFrame
    node: Optional[Node] = None
    unit: Optional[pint.Unit] = None

    split_values: SplitValues | None = field(init=False)

    def __post_init__(self):
        self.split_values = None

    @staticmethod
    def from_node(node: Node, goal_id: str | None = None):
        try:
            m = node.get_default_output_metric()
        except Exception:
            return None

        df = node.get_output_pl()
        if FORECAST_COLUMN not in df:
            node.logger.error("Output does not have the Forecast column")
            return None

        if goal_id:
            goal = node.context.instance.get_goals(goal_id)
            df = goal.filter_df(df)
        else:
            goal = None

        if node.context.active_normalization:
            _, df = node.context.active_normalization.normalize_output(m, df)

        if m.column_id != VALUE_COLUMN:
            df = df.rename({m.column_id: VALUE_COLUMN})

        meta = df.get_meta()
        if meta.dim_ids:
            if m.quantity not in STACKABLE_QUANTITIES:
                return None
            df = df.paths.sum_over_dims()

        meta = df.get_meta()
        if node.baseline_values is not None:
            bdf = node.baseline_values
            if node.context.active_normalization:
                _, bdf = node.context.active_normalization.normalize_output(m, bdf)

            if goal:
                bdf = goal.filter_df(bdf)

            bdf_meta = bdf.get_meta()
            if bdf_meta.dim_ids:
                bdf = bdf.paths.sum_over_dims()
            bdf = bdf.select([
                YEAR_COLUMN,
                pl.col(m.column_id).alias(BASELINE_VALUE_COLUMN)
            ])
            tdf = df.join(bdf, on=YEAR_COLUMN, how='left').sort(YEAR_COLUMN)
            meta.units[BASELINE_VALUE_COLUMN] = bdf_meta.units[m.column_id]
            df = ppl.to_ppdf(tdf, meta=meta)

        if len(df.filter(df[YEAR_COLUMN].is_duplicated())):
            raise NodeError(node, "Metric has duplicated years")

        nulls = (df[VALUE_COLUMN].is_nan() | df[VALUE_COLUMN].is_null()).sum()
        if nulls:
            print(df)
            raise NodeError(node, "Metric has nans or nulls")

        return Metric(id=node.id, name=str(node.name), unit=df.get_unit(VALUE_COLUMN), node=node, df=df)

    def split_df(self) -> SplitValues | None:
        if self.split_values is not None:
            return self.split_values

        if self.df is None or VALUE_COLUMN not in self.df.columns:
            return None

        df = self.df.drop_nulls()

        hist = []
        forecast = []
        baseline = []
        for row in df.to_dicts():
            is_fc = row[FORECAST_COLUMN]
            val = row[VALUE_COLUMN]
            year = row[YEAR_COLUMN]
            if np.isnan(val):
                raise Exception("Metric %s contains NaN values" % self.id)
            if not is_fc:
                hist.append(YearlyValue(year=year, value=val))
            else:
                bl_val = row.get(BASELINE_VALUE_COLUMN)
                if bl_val is not None:
                    if np.isnan(bl_val):
                        raise Exception("Metric %s baseline contains NaN values" % self.id)
                    baseline.append(YearlyValue(year=year, value=bl_val))
                forecast.append(YearlyValue(year=year, value=val))

        cum_fc = df.filter(pl.col(FORECAST_COLUMN))[VALUE_COLUMN].sum()

        out = SplitValues(
            historical=hist,
            forecast=forecast,
            cumulative_forecast_value=cum_fc,
            baseline=baseline
        )
        self.split_values = out
        return out

    def get_historical_values(self) -> List[YearlyValue]:
        vals = self.split_df()
        if not vals:
            return []
        return vals['historical']

    def get_forecast_values(self) -> List[YearlyValue]:
        vals = self.split_df()
        if not vals:
            return []
        return vals['forecast']

    def get_baseline_forecast_values(self) -> List[YearlyValue]:
        vals = self.split_df()
        if not vals:
            return []
        return vals['baseline']

    def get_cumulative_forecast_value(self) -> float | None:
        vals = self.split_df()
        if not vals:
            return None
        return vals['cumulative_forecast_value']

    @property
    def yearly_cumulative_unit(self) -> Optional[pint.Unit]:
        if not self.unit:
            return None
        # Check if the unit as a time divisor
        dim = self.unit.dimensionality.get('[time]')
        if dim is None or dim > -1:
            return None
        year_unit = self.unit._REGISTRY('year').units
        return self.unit * year_unit


@dataclass
class MetricCategory:
    id: str
    original_id: str
    label: str
    color: str | None
    order: int | None
    group: str | None = None


@dataclass
class MetricCategoryGroup:
    id: str
    original_id: str
    label: str
    color: str | None
    order: int | None


@dataclass
class MetricDimension:
    id: str
    original_id: str
    label: str
    categories: list[MetricCategory]
    groups: list[MetricCategoryGroup] = field(default_factory=list)
    help_text: str | None = None

    def get_original_cat_ids(self):
        return [cat.original_id for cat in self.categories]

    def ensure_unique_colors(self):
        color_counts = Counter(cat.color.lower() for cat in self.categories if cat.color is not None)
        color_map: dict[str, list[str]] = {}
        LAB_Kn = 18
        for color, count in color_counts.items():
            if count == 1:
                continue
            rgb = sRGBColor.new_from_rgb_hex(color)
            lab: LabColor = convert_color(rgb, LabColor)
            vals = lab.get_value_tuple()
            start = list(vals)
            start[0] -= LAB_Kn * 1
            end = list(vals)
            if count > 2:
                end[0] += LAB_Kn * 1

            step = 1.0 / (count - 1)
            colors_out = []
            for i in range(count):
                c = []
                t = step * i
                for j in range(3):
                    c.append(start[j] + t * (end[j] - start[j]))
                out = LabColor(*c)
                out_rgb: sRGBColor = convert_color(out, sRGBColor)
                out_rgb.rgb_r = out_rgb.clamped_rgb_r
                out_rgb.rgb_g = out_rgb.clamped_rgb_g
                out_rgb.rgb_b = out_rgb.clamped_rgb_b
                colors_out.append(out_rgb.get_rgb_hex())
            color_map[color] = colors_out
        for cat in self.categories:
            if not cat.color:
                continue
            color = cat.color.lower()
            if color not in color_map:
                continue
            cat.color = color_map[color].pop(0)


@dataclass
class MetricYearlyGoal:
    year: int
    value: float
    is_interpolated: bool


@dataclass
class MetricDimensionGoal:
    categories: list[str]
    groups: list[str]
    values: list[MetricYearlyGoal] = field(default_factory=list)


@dataclass
class DimensionalMetric:
    id: str
    name: str
    dimensions: list[MetricDimension]
    values: list[float]
    years: list[int]
    unit: Unit
    stackable: bool
    forecast_from: int | None
    goals: list[MetricDimensionGoal]
    normalized_by: Node | None

    @classmethod
    def from_node(cls, node: Node, metric: NodeMetric | None = None) -> DimensionalMetric | None:
        def make_id(*args: str):
            return ':'.join([node.id, *args])

        if metric is None:
            try:
                m = node.get_default_output_metric()
            except Exception:
                return None
        else:
            # FIXME: Get goals only for the chosen metric
            m = metric

        dims: list[MetricDimension] = []

        def include_as_input(node: Node):
            if isinstance(node, ActionNode):
                return False
            for dim in node.output_dimensions.values():
                if dim.is_internal:
                    return False
            return True

        # Add a functionality to show scenario impacts for nodes rather than outputs.
        tst = node.context.get_parameter_value('show_scenario_impacts', required=False)
        baseline = node.context.get_scenario('baseline')

        # Use inputs nodes as categories for the dimension "Sectors" in some cases.
        input_nodes = [node for node in node.input_nodes if include_as_input(node)]
        if (
            isinstance(node, AdditiveNode) and len(input_nodes) > 1
            and not node.input_dataset_instances and not isinstance(node, RelativeNode)
        ):
            df = node.add_nodes_pl(None, node.input_nodes, keep_nodes=True)

            if tst:
                with baseline.override():
                    ddf = node.add_nodes_pl(None, node.input_nodes, keep_nodes=True)
                df = df.paths.join_over_index(ddf)
                df = df.with_columns((pl.col(VALUE_COLUMN) - pl.col(VALUE_COLUMN + '_right')).alias(VALUE_COLUMN))
                df.drop(VALUE_COLUMN + '_right')

            cats = [MetricCategory(
                id=make_id('node', n.id),
                original_id=n.id,
                label=str(n.short_name or n.name),
                color=n.color,
                order=n.order
            ) for n in node.input_nodes]
            mdim = MetricDimension(
                id=make_id('node', NODE_COLUMN), label=_('Sectors'), categories=cats,
                original_id=NODE_COLUMN,
            )
            mdim.ensure_unique_colors()
            dims.append(mdim)
        else:
            df = node.get_output_pl()

            if tst:
                with baseline.override():
                    ddf = node.get_output_pl()
                df = df.paths.join_over_index(ddf)
                df = df.with_columns((pl.col(VALUE_COLUMN) - pl.col(VALUE_COLUMN + '_right')).alias(VALUE_COLUMN))
                df.drop(VALUE_COLUMN + '_right')

        # For now, slice for the median value if probabilistic.
        if UNCERTAINTY_COLUMN in df.columns:
            df = df.filter(pl.col(UNCERTAINTY_COLUMN).eq('median'))

        if node.context.active_normalization:
            normalizer, df = node.context.active_normalization.normalize_output(m, df)
        else:
            normalizer = None

        def make_goal_values(goal: NodeGoalsEntry):
            return [MetricYearlyGoal(
                year=y.year, value=y.value, is_interpolated=y.is_interpolated
            ) for y in goal.get_values()]

        goals: list[MetricDimensionGoal] = []
        if node.goals:
            for goal in node.goals.root:
                cat_ids: list[str] = []
                group_ids = []
                for dim_id, goal_dim in goal.dimensions.items():
                    dim = node.output_dimensions[dim_id]
                    for grp_id in goal_dim.groups:
                        cat_ids += [make_id(dim.id, 'cat', cat.id) for cat in dim.get_cats_for_group(grp_id)]
                        group_ids.append(make_id(dim.id, 'group', grp_id))
                    for cat_id in goal_dim.categories:
                        cat_ids.append(make_id(dim.id, 'cat', cat_id))
                goals.append(MetricDimensionGoal(
                    categories=cat_ids, values=make_goal_values(goal), groups=group_ids
                ))

        for dim_id, dim in node.output_dimensions.items():
            df_cats = set(df[dim_id].unique())

            ordered_groups = []
            group_id_map = {}
            if dim.groups:
                df = df.with_columns(dim.ids_to_groups(pl.col(dim_id).alias('_Groups')))
                df_groups = set(df['_Groups'].unique())

                for grp in dim.groups:
                    if grp.id not in df_groups:
                        continue
                    grp_id = make_id(dim.id, 'group', grp.id)
                    group_id_map[grp.id] = grp_id
                    ordered_groups.append(MetricCategoryGroup(
                        id=grp_id, label=str(grp.label), color=grp.color, order=grp.order,
                        original_id=grp.id,
                    ))
                assert len(ordered_groups) == len(df_groups)

            ordered_cats = []
            for cat in dim.categories:
                if cat.id not in df_cats:
                    continue
                cat_id = make_id(dim.id, 'cat', cat.id)
                ordered_cats.append(MetricCategory(
                    id=cat_id, label=str(cat.label), color=cat.color, order=cat.order,
                    original_id=cat.id, group=group_id_map[cat.group] if cat.group else None
                ))
                if node.goals:
                    ng = node.goals.get_exact_match(dim.id, categories=[cat.id])
                    if ng:
                        goals.append(
                            MetricDimensionGoal(categories=[cat_id], groups=[], values=make_goal_values(ng))
                        )

            assert len(df_cats) == len(ordered_cats)

            mdim = MetricDimension(
                id=make_id('dim', dim.id),
                label=str(dim.label),
                help_text=str(dim.help_text),
                categories=ordered_cats,
                original_id=dim.id,
                groups=ordered_groups,
            )
            dims.append(mdim)

        forecast_from = df.filter(pl.col(FORECAST_COLUMN).eq(True))[YEAR_COLUMN].min()
        if forecast_from is not None:
            assert isinstance(forecast_from, int)

        if df.paths.index_has_duplicates():
            raise NodeError(node, "DataFrame index has duplicates")

        just_cats = [dim.get_original_cat_ids() for dim in dims]
        years = list(df[YEAR_COLUMN].unique().sort())
        idx_names = [dim.original_id for dim in dims] + [YEAR_COLUMN]
        idx_vals = pd.MultiIndex.from_product(just_cats + [years]).to_list()
        idx_df = pl.DataFrame(idx_vals, orient='row', schema={col: df.schema[col] for col in idx_names})

        jdf = idx_df.join(df, how='left', on=idx_names)
        vals: list[float] = jdf[m.column_id].fill_null(0).to_list()
        stackable = m.quantity in STACKABLE_QUANTITIES
        if isinstance(node, ActionNode) and m.quantity in ('mix',):
            stackable = False
        dm = DimensionalMetric(
            id=node.id, name=str(node.name), dimensions=dims,
            values=vals, years=years, unit=df.get_unit(m.column_id),
            forecast_from=forecast_from, normalized_by=normalizer,
            stackable=stackable, goals=goals,
        )
        return dm

    @classmethod
<<<<<<< HEAD
    def from_action_impact(cls, action_impact: ActionImpact,
                               root: ImpactOverview, col: str) -> DimensionalMetric:
        action = action_impact.action
        def make_id(*args: str):
=======
    def from_action_efficiency(
        cls, action_efficiency: ActionEfficiency, root: ActionEfficiencyPair, col: str,
    ) -> DimensionalMetric:
        action = action_efficiency.action
        def make_id(*args: str) -> str:
>>>>>>> afd0fde2
            return ':'.join([action.id, *args])
        df = action_impact.df
        if col=='Cost':
            dimensions = root.cost_node.output_dimensions
        elif col=='Impact':
            dimensions = root.impact_node.output_dimensions

        dims: list[MetricDimension] = []

        for dim_id, dim in dimensions.items():
            if dim_id == 'iteration':
                continue
            df_cats = set(df[dim_id].unique())
            ordered_cats = []
            for cat in dim.categories:
                if cat.id not in df_cats:
                    continue
                cat_id = make_id(dim.id, 'cat', cat.id)
                ordered_cats.append(MetricCategory(
                    id=cat_id, label=str(cat.label), color=cat.color, order=cat.order,
                    original_id=cat.id,
                ))

            assert len(df_cats) == len(ordered_cats)

            mdim = MetricDimension(
                id=make_id('dim', dim.id),
                label=str(dim.label),
                help_text=str(dim.help_text),
                categories=ordered_cats,
                original_id=dim.id,
            )
            dims.append(mdim)

        forecast_from = df.filter(pl.col(FORECAST_COLUMN).eq(other=True))[YEAR_COLUMN].min()
        if forecast_from is not None:
            assert isinstance(forecast_from, int)

        if df.paths.index_has_duplicates():
            raise Exception("DataFrame index has duplicates")

        just_cats = [dim.get_original_cat_ids() for dim in dims]
        years = list(df[YEAR_COLUMN].unique().sort())
        idx_names = [dim.original_id for dim in dims] + [YEAR_COLUMN]
        idx_vals = pd.MultiIndex.from_product(just_cats + [years]).to_list()
        idx_df = pl.DataFrame(idx_vals, orient='row', schema={col: df.schema[col] for col in idx_names})

        jdf = idx_df.join(df, how='left', on=idx_names)
        vals: list[float] = jdf[col].fill_null(0).to_list()
        goals: list[MetricDimensionGoal] = []

        dm = DimensionalMetric(  # Normalization or grouping is not possible at the moment.
            id=action.id,
            name=str(action.name),
            dimensions=dims,
            values=vals,
            years=years,
            unit=df.get_unit(col),
            forecast_from = forecast_from,
            stackable=True,  # Stackability checked already.
            goals=goals,
<<<<<<< HEAD
            normalized_by=None
=======
            normalized_by=None,
>>>>>>> afd0fde2
        )
        return dm


@dataclass
class FlowNode:
    id: str
    label: str
    color: str | None = None


@dataclass
class FlowLinks:
    year: int
    is_forecast: bool
    sources: list[str] = field(default_factory=list)
    targets: list[str] = field(default_factory=list)
    values: list[float | None] = field(default_factory=list)
    absolute_source_values: list[float] = field(default_factory=list)


@dataclass
class DimensionalFlow:
    id: str
    nodes: list[FlowNode]
    sources: list[str]
    unit: Unit
    links: list[FlowLinks]

    @classmethod
    def from_action_node(cls, node: ActionNode) -> None | DimensionalFlow:  # noqa: C901, PLR0915
        if not isinstance(node, ShiftAction):
            return None

        context = node.context

        df = node.compute_effect_flow()
        source_rows = (
            df.filter(pl.col(FLOW_ROLE_COLUMN) == FLOW_ROLE_SOURCE)
            .drop([YEAR_COLUMN, VALUE_COLUMN]).unique()
        )

        source_nodes: dict[str, Node] = {node_id: node.context.get_node(node_id) for node_id in source_rows[NODE_COLUMN].unique()}

        # By node id
        source_dfs: dict[str, ppl.PathsDataFrame] = {}
        # By flow node id
        source_values: dict[str, dict[int, float]] = {}

        dims = []
        dim_cats = {}
        for dim_id in df.primary_keys:
            if dim_id not in context.dimensions:
                continue
            dim = context.dimensions[dim_id]
            dims.append(dim)
            dim_cats[dim_id] = dim.cat_map

        flow_nodes: dict[str, FlowNode] = {}

        def get_flow_node(row: dict, is_source: bool) -> FlowNode:
            path_parts = []
            label_parts = []

            node = context.nodes[row[NODE_COLUMN]]
            path_parts.append(node.id)
            # If the node shares dimensions, use the dimension labels
            # instead of the node name.
            # FIXME: This might not work in some cases
            for dim in dims:
                if dim.id in node.output_dimensions:
                    break
            else:
                if len(source_nodes) > 1:
                    label_parts.append(str(node.short_name) if node.short_name else str(node.name))

            sdf_exprs = []
            for dim in dims:
                cat_id = row[dim.id]
                if not cat_id:
                    continue
                cat = dim_cats[dim.id][cat_id]
                path_parts.append(cat.id)
                label_parts.append(str(cat.label))
                sdf_exprs.append(pl.col(dim.id).eq(cat.id))

            flow_node_id = ':'.join(path_parts)
            if flow_node_id in flow_nodes:
                return flow_nodes[flow_node_id]

            flow_nodes[flow_node_id] = FlowNode(id=flow_node_id, label=' / '.join(label_parts))
            if is_source:
                sdf = source_dfs.get(node.id)
                if sdf is None:
                    sdf = source_dfs[node.id] = node.get_output_pl()
                val_col = node.get_default_output_metric().column_id
                if sdf_exprs:
                    sdf = sdf.filter(functools.reduce(lambda a, b: a & b, sdf_exprs))
                sdf = sdf.select([YEAR_COLUMN, val_col])
                assert not sdf.paths.index_has_duplicates()
                assert flow_node_id not in source_values
                source_values[flow_node_id] = {x[YEAR_COLUMN]: x[val_col] for x in sdf.to_dicts()}

            return flow_nodes[flow_node_id]

        sources = {}
        source_list = []
        for row in source_rows.to_dicts():
            flow_node = get_flow_node(row, is_source=True)
            if flow_node not in source_list:
                source_list.append(flow_node.id)
            flow_id = row[FLOW_ID_COLUMN]
            assert flow_id not in sources
            sources[flow_id] = flow_node

        links: dict[int, FlowLinks] = {}

        first_forecast_year: int = df.filter(pl.col(FORECAST_COLUMN))[YEAR_COLUMN].min() # type: ignore
        year = first_forecast_year - 1
        links[first_forecast_year - 1] = FlowLinks(
            year=year,
            is_forecast=False,
            absolute_source_values=[source_values[src_id][year] for src_id in source_list],
        )

        target_rows = df.filter(pl.col(FLOW_ROLE_COLUMN) == FLOW_ROLE_TARGET)
        for row in target_rows.to_dicts():
            flow_id = row[FLOW_ID_COLUMN]
            source = sources[flow_id]
            year = row[YEAR_COLUMN]
            link = links.get(year)
            if link is None:
                link = FlowLinks(year=year, is_forecast=True)
                links[year] = link
                link.absolute_source_values = [source_values[src_id][year] for src_id in source_list]
            target = get_flow_node(row, is_source=False)
            link.sources.append(source.id)
            link.targets.append(target.id)
            link.values.append(row[VALUE_COLUMN])

        assert node.unit is not None
        return DimensionalFlow(
            id=node.id,
            nodes=list(flow_nodes.values()),
            unit=node.unit,
            links=sorted(links.values(), key=lambda x: x.year),
            sources=source_list,
        )<|MERGE_RESOLUTION|>--- conflicted
+++ resolved
@@ -458,18 +458,11 @@
         return dm
 
     @classmethod
-<<<<<<< HEAD
-    def from_action_impact(cls, action_impact: ActionImpact,
-                               root: ImpactOverview, col: str) -> DimensionalMetric:
+    def from_action_impact(
+        cls, action_impact: ActionImpact, root: ImpactOverview, col: str,
+    ) -> DimensionalMetric:
         action = action_impact.action
-        def make_id(*args: str):
-=======
-    def from_action_efficiency(
-        cls, action_efficiency: ActionEfficiency, root: ActionEfficiencyPair, col: str,
-    ) -> DimensionalMetric:
-        action = action_efficiency.action
         def make_id(*args: str) -> str:
->>>>>>> afd0fde2
             return ':'.join([action.id, *args])
         df = action_impact.df
         if col=='Cost':
@@ -531,11 +524,7 @@
             forecast_from = forecast_from,
             stackable=True,  # Stackability checked already.
             goals=goals,
-<<<<<<< HEAD
-            normalized_by=None
-=======
             normalized_by=None,
->>>>>>> afd0fde2
         )
         return dm
 

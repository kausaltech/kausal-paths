--- conflicted
+++ resolved
@@ -101,11 +101,7 @@
         hist = []
         forecast = []
         baseline = []
-<<<<<<< HEAD
         for row in df.to_dicts():
-=======
-        for row in df.iter_rows(named=True):
->>>>>>> f67a1e98
             is_fc = row[FORECAST_COLUMN]
             val = row[VALUE_COLUMN]
             year = row[YEAR_COLUMN]

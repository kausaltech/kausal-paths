from __future__ import annotations

import re
import typing
import warnings
from functools import wraps
from typing import ClassVar, ParamSpec, TypedDict, TypeVar

import pandas as pd
import polars as pl

from common import polars as ppl
from common.i18n import TranslatedString
from nodes.calc import extend_last_historical_value
from nodes.constants import (
    EMISSION_QUANTITY,
    ENERGY_QUANTITY,
    FORECAST_COLUMN,
    PER_CAPITA_QUANTITY,
    VALUE_COLUMN,
    YEAR_COLUMN,
)
from nodes.dimensions import Dimension
from nodes.exceptions import NodeError
from nodes.node import Node, NodeMetric
from nodes.simple import AdditiveNode, MultiplicativeNode
from params import NumberParameter, Parameter, StringParameter

if typing.TYPE_CHECKING:
    from collections.abc import Callable

BELOW_ZERO_WARNED = False


P = ParamSpec('P')  # For parameters
R = TypeVar('R')    # For return type

def deprecated(alternative: str) -> Callable[[Callable[P, R]], Callable[P, R]]:
    def decorator(func: Callable[P, R]) -> Callable[P, R]:
        @wraps(func)
        def wrapper(*args: P.args, **kwargs: P.kwargs) -> R:
            warnings.warn(
                f"{func.__name__} is deprecated and will be removed in future versions. "
                f"Use {alternative} instead.",
                DeprecationWarning,
                stacklevel=2
            )
            return func(*args, **kwargs)
        return wrapper
    return decorator


class AluesarjatNode(Node):
    input_datasets = [
        'helsinki/aluesarjat/02um_rakennukset_lammitys'
    ]
    global_parameters = ['municipality_name']
    output_metrics = {
        VALUE_COLUMN: NodeMetric(unit='m**2', quantity='area'),
    }

    def compute(self) -> pd.DataFrame:
        df = self.get_input_dataset()
        muni_name = self.get_global_parameter_value('municipality_name')

        df = self.get_input_dataset()
        self.print_pint_df(df)
        todrop = ['Alue', 'Tiedot']
        if 'index' in df.columns:
            todrop += ['index']
        df = df[df['Alue'] == muni_name]
        df = df[df['Tiedot'] == 'Kerrosala (m2)'].drop(columns=todrop)
        df = df.rename(columns={'Vuosi': YEAR_COLUMN, 'value': VALUE_COLUMN})
        for metric_id, metric in self.output_metrics.items():
            if hasattr(df[metric_id], 'pint'):
                df[metric_id] = self.convert_to_unit(df[metric_id], metric.unit)
            else:
                # Convert to pint unit directly rather than using astype
                df[metric_id] = pd.Series(df[metric_id].values, dtype=f"pint[{metric.unit}]")

        dimensions = ['Rakennuksen käyttötarkoitus', 'Rakennuksen lämmitystapa', 'Rakennuksen lämmitysaine']
        df['Dimension'] = ''
        for i in range(3):
            if i > 0:
                df['Dimension'] += '|'
            df['Dimension'] += df[dimensions[i]].astype(str)
        df[FORECAST_COLUMN] = False
        keeps = list(set(df.columns) - set(dimensions))
        df = df[keeps]
        df = df.set_index([YEAR_COLUMN, 'Dimension'])
        return df


class HsyNode(Node):
    global_parameters = ['municipality_name']
    output_metrics = {
        EMISSION_QUANTITY: NodeMetric(unit='kt/a', quantity=EMISSION_QUANTITY),
        ENERGY_QUANTITY: NodeMetric(unit='GWh/a', quantity=ENERGY_QUANTITY),
    }
    output_dimensions = {
        'sector': Dimension(id='hsy_sector', label=TranslatedString(en='HSY emission sector'), is_internal=True)
    }

    # TODO Put this in a better place. Is this needed by nodes in general?
    def _linear_interpolate(self, df: ppl.PathsDataFrame, year_col: str = YEAR_COLUMN) -> ppl.PathsDataFrame:
        years = df[year_col].unique().sort()
        min_year = years.min()
        assert isinstance(min_year, int)
        max_year = years.max()
        assert isinstance(max_year, int)
        df = df.paths.to_wide()
        years_df = pl.DataFrame(data=range(min_year, max_year + 1), schema=[year_col])
        meta = df.get_meta()
        zdf = years_df.join(df, on=year_col, how='left').sort(year_col)
        df = ppl.to_ppdf(zdf, meta=meta)
        cols = [pl.col(col).interpolate() for col in df.metric_cols]
        if FORECAST_COLUMN in df.columns:
            cols.append(pl.col(FORECAST_COLUMN).fill_null(strategy='forward'))
        df = df.with_columns(cols)
        df = df.paths.to_narrow()
        return df

    def compute(self) -> ppl.PathsDataFrame:
        muni_name = self.get_global_parameter_value('municipality_name')
        assert isinstance(muni_name, str)

        df = self.get_input_dataset_pl()
        if 'Kaupunki' in df.columns:
            df = df.filter(pl.col('Kaupunki') == muni_name).drop('Kaupunki')

        if 'index' in df.columns:
            df = df.drop('index')

        df = df.rename({
            'Vuosi': YEAR_COLUMN,
            'Päästöt': EMISSION_QUANTITY,
            'Energiankulutus': ENERGY_QUANTITY,
        })
        # Handle negative values
        has_negative = df.filter(
            (pl.col(EMISSION_QUANTITY) < 0) | (pl.col(ENERGY_QUANTITY) < 0)
        ).height > 0
        if has_negative:
            global BELOW_ZERO_WARNED  # noqa: PLW0603

            if not BELOW_ZERO_WARNED:
                self.logger.warning('HSY dataset has negative emissions, filling with zero')
                BELOW_ZERO_WARNED = True

            df = df.with_columns([
                pl.when(pl.col(EMISSION_QUANTITY) < 0)
                .then(0)
                .otherwise(pl.col(EMISSION_QUANTITY))
                .alias(EMISSION_QUANTITY),
                pl.when(pl.col(ENERGY_QUANTITY) < 0)
                .then(0)
                .otherwise(pl.col(ENERGY_QUANTITY))
                .alias(ENERGY_QUANTITY)
            ])

        # Create Sector column by concatenating Sektori1-4
        sector_cols = [f'Sektori{i}' for i in range(1, 6)]
        df = df.with_columns([
            pl.concat_str(
                [pl.col(col).cast(pl.Utf8) for col in sector_cols if col in df.columns],
                separator='|'
            ).alias('Sector')
        ])

        df = df.select([YEAR_COLUMN, EMISSION_QUANTITY, ENERGY_QUANTITY, 'Sector'])
        df = df.rename({'Sector': 'sector'})
        df = df.add_to_index('sector')

        if df.height == 0:
            raise NodeError(self, "Municipality %s not found in data" % muni_name)

        df = df.with_columns([pl.lit(False).alias(FORECAST_COLUMN)])  # noqa: FBT003
<<<<<<< HEAD
=======
        df = self._linear_interpolate(df)
>>>>>>> 5e6282a9

        return df

    def check(self):
        return


class SectorParseResult(TypedDict):
    pattern: str
    dimensions: dict[int, str]


class HsyNodeMixin:
    allowed_parameters: ClassVar[list[Parameter]] = [
        StringParameter(
            local_id='sector',
            label='Sector path in HSY emission database',
            is_customizable=False
        ),
    ]

    def parse_dimension_names_from_sector_string(self, sector_name: str) -> SectorParseResult:
        sector_levels = sector_name.split('|')
        dimension_map = {}  # Maps level index to dimension name
        filter_pattern = []  # Build regex pattern for filtering

        for i, level in enumerate(sector_levels):
            if level.startswith('_') and level.endswith('_'):
                # This is a dimension level
                dim_name = level.strip('_')
                dimension_map[i] = dim_name
                filter_pattern.append(r'[^|]+')  # Match any non-pipe characters
            elif level == '*':
                filter_pattern.append(r'[^|]+')
            else:
                # This is a fixed level
                filter_pattern.append(re.escape(level))

        # Create regex pattern for filtering
        full_pattern = r'\|'.join(filter_pattern)
        return {'pattern': full_pattern, 'dimensions': dimension_map}

    def get_sector2(
        self: Node | HsyNodeMixin,
        columns: str | list[str],
        sector: str | None = None,
        multi_index: bool = False
    ) -> tuple[pd.DataFrame, list[Node]]:
        """
        Get sector data with dimensional support.

        This method extends the original get_sector functionality with support
        for dimensional data parsing. Use this for new code.

        Args:
            columns: Columns to include in output
            sector: Sector string, can include dimension markers like:
                   'Liikenne|Tieliikenne|_vehicle_type_|_sector_type_'
                   where _dimension_name_ indicates which levels become dimensions.
                   In the string, * means that the level is ignored.
            multi_index: Whether to keep sector in index when no dimensions specified

        """
        assert isinstance(self, Node)
        assert isinstance(self, HsyNodeMixin)
        nodes = list(self.input_nodes)
        for node in nodes:
            if isinstance(node, HsyNode):
                break
        else:
            raise NodeError(self, "HsyNode not configured as an input node")

        nodes.remove(node)
        df = node.get_output()

        sector_name: str
        if sector is None:
            sector_name = self.get_parameter_value_str('sector')
        else:
            sector_name = sector

        parsed_sectors = self.parse_dimension_names_from_sector_string(sector_name)
        full_pattern = parsed_sectors['pattern']
        dimension_map = parsed_sectors['dimensions']
        matching_sectors = df.index.get_level_values('sector').str.match(full_pattern)

        if not matching_sectors.any():
            raise NodeError(self, f"Sector pattern '{full_pattern}' not found in input")

        df = df.loc[matching_sectors]

        if dimension_map:
            # Split sectors into hierarchy levels
            df['sector_levels'] = df.index.get_level_values('sector').str.split('|')

            # Create new columns for each dimension with proper category IDs
            for level_idx, dim_name in dimension_map.items():
                dim = self.input_dimensions[dim_name]
                # Extract the level values as a series and convert to category IDs
                level_series = pl.Series(df['sector_levels'].str[level_idx])
                df[dim_name] = dim.series_to_ids_pl(level_series)

            # Group by dimensions and year
            group_cols = ['Year'] + list(dimension_map.values())
            df_xs = df.groupby(group_cols, observed=True).sum()

        elif multi_index:
            df_xs = df.groupby(['Year', 'sector'], observed=True).sum()
        else:
            df_xs = df.groupby('Year', observed=True).sum()

        assert isinstance(df_xs, pd.DataFrame)
        df = df_xs

        if isinstance(columns, str):
            columns = [columns]
        df = df[columns].copy()
        df['Forecast'] = False
        df = extend_last_historical_value(df, end_year=self.context.model_end_year)

        return df, nodes

    @deprecated(alternative='get_sector2')
    def get_sector(
        self, columns: str | list[str],
        sector: str | None = None,
        multi_index: bool = False) -> tuple[pd.DataFrame, list[Node]]:
        """
        Get sector data using simple string matching (deprecated).

        This method is deprecated and will be removed in future versions.
        Use get_sector2() instead, which supports dimensional data.

        Args:
            columns: Columns to include in output
            sector: Sector string to match
            multi_index: Whether to keep sector in index

        """

        assert isinstance(self, Node)
        nodes = list(self.input_nodes)
        for node in nodes:
            if isinstance(node, HsyNode):
                break
        else:
            raise NodeError(self, "HsyNode not configured as an input node")

        # Remove the HsyNode from the list of nodes to be added together
        nodes.remove(node)
        df = node.get_output()

        sector_name: str
        if sector is None:
            sector_name = self.get_parameter_value_str('sector')
        else:
            sector_name = sector

        matching_sectors = df.index.get_level_values('sector').str.startswith(sector_name)
        if not matching_sectors.any():
            raise NodeError(self, "Sector level '%s' not found in input" % sector_name)

        df = df.loc[matching_sectors]
        if multi_index:
            df_xs = df.groupby(['Year', 'sector']).sum()
        else:
            df_xs = df.groupby('Year').sum()
        assert isinstance(df_xs, pd.DataFrame)
        df = df_xs

        if isinstance(columns, str):
            columns = [columns]
        df = df[columns].copy()
        df['Forecast'] = False
        df = extend_last_historical_value(df, end_year=self.context.model_end_year)

        return df, nodes<|MERGE_RESOLUTION|>--- conflicted
+++ resolved
@@ -175,10 +175,7 @@
             raise NodeError(self, "Municipality %s not found in data" % muni_name)
 
         df = df.with_columns([pl.lit(False).alias(FORECAST_COLUMN)])  # noqa: FBT003
-<<<<<<< HEAD
-=======
         df = self._linear_interpolate(df)
->>>>>>> 5e6282a9
 
         return df
 

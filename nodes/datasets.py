from __future__ import annotations

import hashlib
import io
import json
import uuid
<<<<<<< HEAD
from typing import TYPE_CHECKING, Any, List, Literal, Optional, Tuple, cast, overload
import orjson
import re
=======
from dataclasses import dataclass, field
from typing import TYPE_CHECKING, Any, List, Optional, Tuple, cast
>>>>>>> afd0fde2

import orjson
import pandas as pd
<<<<<<< HEAD
import polars as pl
import numpy as np
=======
>>>>>>> afd0fde2
import pint_pandas
import polars as pl

<<<<<<< HEAD
from .constants import FORECAST_COLUMN, VALUE_COLUMN, YEAR_COLUMN, UNCERTAINTY_COLUMN, SAMPLE_SIZE
from nodes.units import Unit
=======
>>>>>>> afd0fde2
from common import polars as ppl
from nodes.units import Unit

from .constants import FORECAST_COLUMN, VALUE_COLUMN, YEAR_COLUMN

if TYPE_CHECKING:
    from .context import Context

# Use the pyarrow parquet engine because it's faster to start.
pd.set_option('io.parquet.engine', 'pyarrow')


@dataclass
class Dataset:
    id: str
    tags: list[str]
    interpolate: bool = field(init=False)
    df: Optional[ppl.PathsDataFrame] = field(init=False)
    hash: Optional[bytes] = field(init=False)

    def __post_init__(self):
        self.df = None
        self.hash = None
        self.interpolate = False
        if getattr(self, 'unit', None) is None:
            self.unit = None

    def load(self, context: Context) -> ppl.PathsDataFrame:
        raise NotImplementedError()

    def hash_data(self, context: Context) -> dict[str, Any]:
        raise NotImplementedError()

    def calculate_hash(self, context: Context) -> bytes:
        if self.hash is not None:
            return self.hash
        d = {'id': self.id, 'interpolate': self.interpolate}
        d.update(self.hash_data(context))
        h = hashlib.md5(orjson.dumps(d, option=orjson.OPT_SORT_KEYS), usedforsecurity=False).digest()
        self.hash = h
        return h

    def _linear_interpolate(self, df: ppl.PathsDataFrame) -> ppl.PathsDataFrame:
        years = df[YEAR_COLUMN].unique().sort()
        min_year = years.min()
        assert isinstance(min_year, int)
        max_year = years.max()
        assert isinstance(max_year, int)
        df = df.paths.to_wide()
        years_df = pl.DataFrame(data=range(min_year, max_year + 1), schema=[YEAR_COLUMN])
        meta = df.get_meta()
        zdf = years_df.join(df, on=YEAR_COLUMN, how='left').sort(YEAR_COLUMN)
        df = ppl.to_ppdf(zdf, meta=meta)
        cols = [pl.col(col).interpolate() for col in df.metric_cols]
        if FORECAST_COLUMN in df.columns:
            cols.append(pl.col(FORECAST_COLUMN).fill_null(strategy='forward'))
        df = df.with_columns(cols)
        df = df.paths.to_narrow()
        return df

    def post_process(self, df: ppl.PathsDataFrame):
        if self.interpolate:
            df = self._linear_interpolate(df)
        return df

    def get_copy(self, context: Context) -> ppl.PathsDataFrame:
        df = self.load(context)
        return df.copy()

    def get_unit(self, context: Context) -> Unit:
        raise NotImplementedError()
    
    def interpret(self, df: ppl.PathsDataFrame, col: str, size: int = SAMPLE_SIZE) -> ppl.PathsDataFrame:
        if not isinstance(df[col].dtype, pl.String):
            return df
        meta = df.get_meta()
        meta.primary_keys += [UNCERTAINTY_COLUMN]
        df = df.with_columns(pl.lit('A').alias('Temporary'))
        out = pl.DataFrame()

        for i in range(len(df)):
            dfb = df.slice(i,1)
            dist_string = dfb.select(col).row(0)[0]
            s = self.get_sample(dist_string, size)

            dfs = pl.DataFrame({
                col: np.insert(s, 0, np.median(s)),
                UNCERTAINTY_COLUMN: ['median'] + [str(num) for num in range(size)],
                'Temporary': ['A'] * (size + 1)
            })
            dfj = dfb.drop(col).join(dfs, how='inner', on='Temporary').drop('Temporary')
            out = pl.concat([out, dfj])

        out = out.with_columns(pl.col(UNCERTAINTY_COLUMN).cast(pl.Categorical))
        out = ppl.to_ppdf(out, meta=meta)
        return out

    def get_sample(self, dist_string: str, size: int) -> list:
        distributions = {
            'Loguniform': r'([-+]?\d*\.?\d+)-([-+]?\d*\.?\d+)\(log\)',  # low - high (log)
            'Uniform': r'([-+]?\d*\.?\d+)-([-+]?\d*\.?\d+)',  # low - high
            'Lognormal_plusminus': r'([-+]?\d*\.?\d+)(?:\+-|±)([-+]?\d*\.?\d+)\(log\)',  # mean +- sd (log)
            'Normal_plusminus': r'([-+]?\d*\.?\d+)(?:\+-|±)([-+]?\d*\.?\d+)',  # mean + sd
            'Normal_interval': r'([-+]?\d*\.?\d+)\(([-+]?\d*\.?\d+),([-+]?\d*\.?\d+)\)',  # mean (lower - upper) for 95 % CI
            'Beta': r'(?i)beta\(([-+]?\d*\.?\d+),([-+]?\d*\.?\d+)\)',  # Beta(a, b)
            'Poisson': r'(?i)poisson\(([-+]?\d*\.?\d+)\)',  # Poisson(lambda)
            'Exponential': r'(?i)exponential\(([-+]?\d*\.?\d+)\)',  # Exponential(mean)
            'Problist': r'\[(\-?\d+(\.\d+)?(,\-?\d+(\.\d+)?)*)\]',  # [x1, x2, ... , xn]
            'Scalar': r'([-+]?\d*\.?\d+)',  # value
        }
        dist_string = dist_string.replace(' ', '')
        for dist in distributions.keys():
            match = re.search(distributions[dist], dist_string)
            if match:
                if dist=='Loguniform':
                    low = np.log(float(match.group(1)))
                    high = np.log(float(match.group(2)))
                    return np.exp(np.random.uniform(low, high, size)).tolist()
                elif dist=='Uniform':
                    low = float(match.group(1))
                    high = float(match.group(2))
                    return np.random.uniform(low, high, size).tolist()
                elif dist=='Lognormal_plusminus':
                    mean_lognormal = float(match.group(1))
                    std_lognormal = float(match.group(2))
                    sigma = np.sqrt(np.log(1 + (std_lognormal ** 2) / (mean_lognormal ** 2)))
                    mu = np.log(mean_lognormal) - (sigma ** 2) / 2
                    return np.random.lognormal(mu, sigma, size).tolist()
                elif dist=='Normal_plusminus':
                    loc = float(match.group(1))
                    scale = float(match.group(2))
                    return np.random.normal(loc, scale, size).tolist()
                elif dist=='Normal_interval':
                    loc = float(match.group(1))
                    lower = float(match.group(2))
                    upper = float(match.group(3))
                    scale = (upper - lower) / 2 / 1.959963984540054
                    return np.random.normal(loc, scale, size).tolist()
                elif dist=='Beta':
                    a = float(match.group(1))
                    b = float(match.group(2))
                    return np.random.beta(a, b, size).tolist()
                elif dist=='Poisson':
                    lam = float(match.group(1))
                    s = np.random.poisson(lam, size).tolist()
                    return [float(v) for v in s]
                elif dist=='Exponential':
                    mean = float(match.group(1))
                    return np.random.exponential(scale=mean, size=size).tolist()
                elif dist=='Problist':
                    s = match.group(1)
                    s = [float(x) for x in s.split(',')]
                    return np.random.choice(s, size, replace=True).tolist()
                elif dist=='Scalar':
                    value = float(match.group(1))
                    return [value] * size
            else:
                continue
        raise Exception(self, 'String %s is not a proper distribution.' % dist_string)


@dataclass
class DVCDataset(Dataset):
    """Dataset that is loaded by dvc-pandas."""

    # The output can be customized further by specifying a column and filters.
    # If `input_dataset` is not specified, we default to `id` being
    # the dvc-pandas dataset identifier.
    input_dataset: Optional[str] = None
    column: Optional[str] = None
    filters: Optional[list] = None
    dropna: Optional[bool] = None
    min_year: Optional[int] = None
    max_year: Optional[int] = None

    # The year from which the time series becomes a forecast
    forecast_from: Optional[int] = None
    unit: Optional[Unit] = None

    def __post_init__(self):
        super().__post_init__()
        if self.unit is not None:
            assert isinstance(self.unit, Unit)

    def _process_output(self, df: ppl.PathsDataFrame) -> ppl.PathsDataFrame:
        if self.max_year:
            df = df.filter(pl.col(YEAR_COLUMN) <= self.max_year)
        if self.min_year:
            df = df.filter(pl.col(YEAR_COLUMN) >= self.min_year)
        if self.dropna:
            df = df.drop_nulls()

        # If units are given as a constructor argument, ensure the dataset units match.
        if self.unit is not None:
            for col in df.columns:
                if col in [FORECAST_COLUMN, YEAR_COLUMN, *df.dim_ids]:
                    continue
                if col in df.metric_cols:
                    df = df.ensure_unit(col, self.unit)
                else:
                    df = df.set_unit(col, self.unit)

        return df

    def load(self, context: Context) -> ppl.PathsDataFrame:
        obj = None
        cache_key: str | None
        if not context.skip_cache:
            ds_hash = self.calculate_hash(context).hex()
            cache_key = 'ds:%s:%s' % (self.id, ds_hash)
            res = context.cache.get(cache_key)
            if res.is_hit:
                obj = res.obj
        else:
            cache_key = None

        if obj is not None:
            self.df = obj
            return obj

        if self.input_dataset:
            ds_id = self.input_dataset
        else:
            ds_id = self.id

        dvc_ds = context.load_dvc_dataset(ds_id)
        assert dvc_ds.df is not None
        df = ppl.from_dvc_dataset(dvc_ds)
        if self.filters:
            for d in self.filters:
                if 'column' in d:
                    col = d['column']
                    val = d.get('value', None)
                    vals = d.get('values', [])
                    drop = d.get('drop_col', True)
                    if vals:
                        df = df.filter(pl.col(col).is_in(vals))
                    else:
                        df = df.filter(pl.col(col) == val)
                    if drop:
                        df = df.drop(col)
                elif 'dimension' in d:
                    dim_id = d['dimension']
                    if 'groups' in d:
                        dim = context.dimensions[dim_id]
                        grp_ids = d['groups']
                        grp_s = dim.ids_to_groups(dim.series_to_ids_pl(df[dim_id]))
                        df = df.filter(grp_s.is_in(grp_ids))
                    elif 'categories' in d:
                        cat_ids = d['categories']
                        df = df.filter(pl.col(dim_id).is_in(cat_ids))
                    elif 'assign_category' in d:
                        cat_id = d['assign_category']
                        if dim_id in context.dimensions:
                            dim = context.dimensions[dim_id]
                            assert dim_id not in df.dim_ids
                            assert cat_id in dim.cat_map
                        df = df.with_columns(pl.lit(cat_id).alias(dim_id)).add_to_index(dim_id)
                    flatten = d.get('flatten', False)
                    if flatten:
                        df = df.paths.sum_over_dims(dim_id)

        cols = df.columns

        if self.column:
            if self.column not in cols:
                available = ', '.join(cols)  # type: ignore
                raise Exception(
                    "Column '%s' not found in dataset '%s'. Available columns: %s" % (
                        self.column, self.id, available,
                    ),
                )
            df = df.with_columns(pl.col(self.column).alias(VALUE_COLUMN))
            cols = [YEAR_COLUMN, VALUE_COLUMN, *df.dim_ids]

        if YEAR_COLUMN in cols and YEAR_COLUMN not in df.primary_keys:
            df = df.add_to_index(YEAR_COLUMN)

        if FORECAST_COLUMN in df.columns:
            cols.append(FORECAST_COLUMN)
        elif self.forecast_from is not None:
            df = df.with_columns([
                pl.when(pl.col(YEAR_COLUMN) >= self.forecast_from)
                    .then(pl.lit(True))
                    .otherwise(pl.lit(False))
                .alias(FORECAST_COLUMN)
            ])
            cols.append(FORECAST_COLUMN)

        df = df.select(cols)
        ppl._validate_ppdf(df)
<<<<<<< HEAD
        ret = self._process_output(df, ds_hash, context)
        for col in df.columns:
            if col in [FORECAST_COLUMN, 'Unit', 'UUID'] + df.primary_keys:
                continue
            ret = self.interpret(ret, col, SAMPLE_SIZE)
        return ret
=======

        df = self._process_output(df)
        df = self.post_process(df)
        if cache_key:
            context.cache.set(cache_key, df, no_expiry=True)

        return df
>>>>>>> afd0fde2

    def get_unit(self, context: Context) -> Unit:
        if self.unit:
            return self.unit
        df = self.load(context)
        if VALUE_COLUMN in df.columns:
            meta = df.get_meta()
            if VALUE_COLUMN not in meta.units:
                raise Exception("Dataset %s does not have a unit" % self.id)
            return meta.units[VALUE_COLUMN]
        else:
            raise Exception("Dataset %s does not have the value column" % self.id)

    def hash_data(self, context: Context) -> dict[str, Any]:
        extra_fields = [
            'input_dataset', 'column', 'filters', 'dropna',
            'forecast_from', 'max_year', 'min_year', 'interpolate',
        ]
        d = {}
        for f in extra_fields:
            d[f] = getattr(self, f)

        d['commit_id'] = context.dataset_repo.commit_id
        d['dvc_id'] = self.input_dataset or self.id
        return d


@dataclass
class FixedDataset(Dataset):
    """Dataset from fixed values."""

    # Use `dimensionless` for `unit` if the quantities should be dimensionless.
    unit: Unit
    historical: Optional[List[Tuple[int, float]]]
    forecast: Optional[List[Tuple[int, float]]]
    use_interpolation: bool = False

    def _fixed_multi_values_to_df(self, data):
        series = []
        for d in data:
            vals = d['values']
            s = pd.Series(data=[x[1] for x in vals], index=[x[0] for x in vals], name=d['id'])
            series.append(s)
        df = pd.concat(series, axis=1)
        df.index.name = YEAR_COLUMN
        df = df.reset_index()
        return df

    def __post_init__(self):
        super().__post_init__()

        if self.use_interpolation:
            self.interpolate = True

        if self.historical:
            hdf = pd.DataFrame(self.historical, columns=[YEAR_COLUMN, VALUE_COLUMN])
            hdf[FORECAST_COLUMN] = False
            hdfi = True
        else:
            hdfi = False

        if self.forecast:
            if isinstance(self.forecast[0], dict):
                fdf = self._fixed_multi_values_to_df(self.forecast)
            else:
                fdf = pd.DataFrame(self.forecast, columns=[YEAR_COLUMN, VALUE_COLUMN])
            fdf[FORECAST_COLUMN] = True
            fdfi = True
        else:
            fdfi = False

        if hdfi and fdfi:
            dfp = pd.concat([hdf, fdf])
        elif hdfi:
            dfp = hdf
        else:
            dfp = fdf

        assert dfp is not None
        dfp = dfp.set_index(YEAR_COLUMN)

        # Ensure value column has right units
        df = ppl.from_pandas(dfp)
        for col in df.columns:
            if col == FORECAST_COLUMN or col in df.primary_keys:
                continue
<<<<<<< HEAD
            df = self.interpret(df, col, SAMPLE_SIZE)
            df = df.set_unit(col, self.unit)
        self.df = df
=======
            df[col] = df[col].astype(float).astype(pt)

        self.df = self.post_process(ppl.from_pandas(df))
>>>>>>> afd0fde2

    def load(self, context: Context) -> ppl.PathsDataFrame:
        assert self.df is not None
        return self.df

    def hash_data(self, context: Context) -> dict[str, Any]:
        assert self.df is not None
        df = self.df.to_pandas()
        return dict(hash=int(pd.util.hash_pandas_object(df).sum()))

    def get_unit(self, context: Context) -> Unit:
        assert self.unit is not None
        return self.unit


@dataclass
class JSONDataset(Dataset):
    data: dict
    unit: Unit | None
    df: ppl.PathsDataFrame = field(init=False)

    def __post_init__(self):
        super().__post_init__()
        self.df = JSONDataset.deserialize_df(self.data)
        meta = self.df.get_meta()
        if len(meta.units) == 1:
            self.unit = next(iter(meta.units.values()))

    def load(self, context: Context) -> ppl.PathsDataFrame:
        assert self.df is not None
        return self.post_process(self.df)

    def hash_data(self, context: Context) -> dict[str, Any]:
        df = self.df.to_pandas()
        return dict(hash=int(pd.util.hash_pandas_object(df).sum()))

    def get_unit(self, context: Context) -> Unit:
        return cast(Unit, self.unit)

    @classmethod
    def deserialize_df(cls, value: dict) -> ppl.PathsDataFrame:
        sio = io.StringIO(json.dumps(value))
        df = pd.read_json(sio, orient='table')
        for f in value['schema']['fields']:
            unit = f.get('unit')
            col = f['name']
            if unit is not None:
                pt = pint_pandas.PintType(unit)
                df[col] = df[col].astype(float).astype(pt)
        return ppl.from_pandas(df)

    @classmethod
    def serialize_df(cls, pdf: ppl.PathsDataFrame, add_uuids: bool = False) -> dict:
        units = {}
        df = pdf.to_pandas()
        df = df.copy()
        for col in df.columns:
            if hasattr(df[col], 'pint'):
                units[col] = str(df[col].pint.units)
                df[col] = df[col].pint.m

        d = json.loads(df.to_json(orient='table'))
        fields = d['schema']['fields']
        for f in fields:
            if f['name'] in units:
                f['unit'] = units[f['name']]

        if add_uuids:
            for row in d['data']:
                uv = row.get('uuid')
                if not uv:
                    row['uuid'] = str(uuid.uuid4())
            for f in fields:
                if f['name'] == 'uuid':
                    break
            else:
                f = dict(name='uuid', type='string')
                fields.append(f)
            f['format'] = 'uuid'

        return d<|MERGE_RESOLUTION|>--- conflicted
+++ resolved
@@ -4,34 +4,21 @@
 import io
 import json
 import uuid
-<<<<<<< HEAD
-from typing import TYPE_CHECKING, Any, List, Literal, Optional, Tuple, cast, overload
+from dataclasses import dataclass, field
+from typing import TYPE_CHECKING, Any, List, Optional, Tuple, cast
+
 import orjson
 import re
-=======
-from dataclasses import dataclass, field
-from typing import TYPE_CHECKING, Any, List, Optional, Tuple, cast
->>>>>>> afd0fde2
-
-import orjson
+
 import pandas as pd
-<<<<<<< HEAD
-import polars as pl
-import numpy as np
-=======
->>>>>>> afd0fde2
 import pint_pandas
 import polars as pl
 
-<<<<<<< HEAD
+import numpy as np
+import common.polars as ppl
+from nodes.units import Unit
+
 from .constants import FORECAST_COLUMN, VALUE_COLUMN, YEAR_COLUMN, UNCERTAINTY_COLUMN, SAMPLE_SIZE
-from nodes.units import Unit
-=======
->>>>>>> afd0fde2
-from common import polars as ppl
-from nodes.units import Unit
-
-from .constants import FORECAST_COLUMN, VALUE_COLUMN, YEAR_COLUMN
 
 if TYPE_CHECKING:
     from .context import Context
@@ -319,14 +306,6 @@
 
         df = df.select(cols)
         ppl._validate_ppdf(df)
-<<<<<<< HEAD
-        ret = self._process_output(df, ds_hash, context)
-        for col in df.columns:
-            if col in [FORECAST_COLUMN, 'Unit', 'UUID'] + df.primary_keys:
-                continue
-            ret = self.interpret(ret, col, SAMPLE_SIZE)
-        return ret
-=======
 
         df = self._process_output(df)
         df = self.post_process(df)
@@ -334,7 +313,12 @@
             context.cache.set(cache_key, df, no_expiry=True)
 
         return df
->>>>>>> afd0fde2
+        # ret = self._process_output(df, ds_hash, context)  # FIXME Find out if this is used for probabilities.
+        # for col in df.columns:
+        #     if col in [FORECAST_COLUMN, 'Unit', 'UUID'] + df.primary_keys:
+        #         continue
+        #     ret = self.interpret(ret, col, SAMPLE_SIZE)
+        # return ret
 
     def get_unit(self, context: Context) -> Unit:
         if self.unit:
@@ -421,15 +405,11 @@
         for col in df.columns:
             if col == FORECAST_COLUMN or col in df.primary_keys:
                 continue
-<<<<<<< HEAD
+            # df[col] = df[col].astype(float).astype(pt)  # FIXME Find out what happens in the outcommented parts.
             df = self.interpret(df, col, SAMPLE_SIZE)
             df = df.set_unit(col, self.unit)
-        self.df = df
-=======
-            df[col] = df[col].astype(float).astype(pt)
-
-        self.df = self.post_process(ppl.from_pandas(df))
->>>>>>> afd0fde2
+        self.df = self.post_process(df)
+        # self.df = self.post_process(ppl.from_pandas(df))
 
     def load(self, context: Context) -> ppl.PathsDataFrame:
         assert self.df is not None

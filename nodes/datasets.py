from __future__ import annotations

import hashlib
import io
import json
import re
import uuid
from dataclasses import dataclass, field
from typing import TYPE_CHECKING, Any, cast

import numpy as np
import orjson
import pandas as pd
import pint_pandas
import polars as pl
from numpy.random import default_rng  # TODO Could call Generator to give hints about rng attributes but requires code change

import common.polars as ppl
from nodes.units import Unit

from .constants import FORECAST_COLUMN, UNCERTAINTY_COLUMN, VALUE_COLUMN, YEAR_COLUMN

if TYPE_CHECKING:
    from collections.abc import Callable

    from .context import Context

# Use the pyarrow parquet engine because it's faster to start.
pd.set_option('io.parquet.engine', 'pyarrow')


@dataclass
class Dataset:
    id: str
    tags: list[str]
    interpolate: bool = field(init=False)
    df: ppl.PathsDataFrame | None = field(init=False)
    hash: bytes | None = field(init=False)
<<<<<<< HEAD
    rng: Callable = field(init=False)
=======
>>>>>>> d626cdd7

    def __post_init__(self):
        self.df = None
        self.hash = None
        self.interpolate = False
        self.rng = default_rng() # type: ignore
        if getattr(self, 'unit', None) is None:
            self.unit = None

    def load(self, context: Context) -> ppl.PathsDataFrame:
        raise NotImplementedError()

    def hash_data(self, context: Context) -> dict[str, Any]:
        raise NotImplementedError()

    def calculate_hash(self, context: Context) -> bytes:
        if self.hash is not None:
            return self.hash
        d = {'id': self.id, 'interpolate': self.interpolate}
        d.update(self.hash_data(context))
        h = hashlib.md5(orjson.dumps(d, option=orjson.OPT_SORT_KEYS), usedforsecurity=False).digest()
        self.hash = h
        return h

    def _linear_interpolate(self, df: ppl.PathsDataFrame) -> ppl.PathsDataFrame:
        years = df[YEAR_COLUMN].unique().sort()
        min_year = years.min()
        assert isinstance(min_year, int)
        max_year = years.max()
        assert isinstance(max_year, int)
        df = df.paths.to_wide()
        years_df = pl.DataFrame(data=range(min_year, max_year + 1), schema=[YEAR_COLUMN])
        meta = df.get_meta()
        zdf = years_df.join(df, on=YEAR_COLUMN, how='left').sort(YEAR_COLUMN)
        df = ppl.to_ppdf(zdf, meta=meta)
        cols = [pl.col(col).interpolate() for col in df.metric_cols]
        if FORECAST_COLUMN in df.columns:
            cols.append(pl.col(FORECAST_COLUMN).fill_null(strategy='forward'))
        df = df.with_columns(cols)
        df = df.paths.to_narrow()
        return df

    def post_process(self, df: ppl.PathsDataFrame):
        if self.interpolate:
            df = self._linear_interpolate(df)
        return df

    def get_copy(self, context: Context) -> ppl.PathsDataFrame:
        df = self.load(context)
        return df.copy()

    def get_unit(self, context: Context) -> Unit:
        raise NotImplementedError()

    def interpret(self, df: ppl.PathsDataFrame, context: Context) -> ppl.PathsDataFrame:
        size = context.sample_size
        cols = []
        for col in df.columns:
            if (col not in [FORECAST_COLUMN, 'Unit', 'UUID'] + df.primary_keys and
                isinstance(df[col].dtype, pl.String)):
                cols += [col]
        if size == 0 or len(cols) == 0:
            # TODO Whether too use uncertainties depends on the node
            # df = df.with_columns(pl.lit('median').cast(pl.Categorical).alias(UNCERTAINTY_COLUMN))
            return df

        meta = df.get_meta()
        meta.primary_keys += [UNCERTAINTY_COLUMN]
        df = df.with_columns(pl.arange(0, len(df)).alias('row_index'))

        out = None
        for col in cols:
            dfc = pl.DataFrame()
            for i in range(len(df)):
                dist_string = df[col][i]
                s = self.get_sample(dist_string, size)
                median_value = np.median(s)
                dfi = pl.DataFrame({
                    'row_index': [i] * (size + 1),
                    UNCERTAINTY_COLUMN: ['median'] + [str(num) for num in range(size)],
                    col: [median_value] + list(s),
                })
                dfi = dfi.with_columns(pl.col('row_index').cast(pl.Int64))
                dfc = pl.concat([dfc, dfi])
            if out is None:
                out = dfc
            else:
                out = out.join(dfc, how='inner', on=['row_index', UNCERTAINTY_COLUMN])

        df = df.drop(cols)
        df = df.join(out, how='inner', on='row_index').drop('row_index') # type: ignore
        df = ppl.to_ppdf(df, meta=meta)
        df = df.with_columns(pl.col(UNCERTAINTY_COLUMN).cast(pl.Categorical))
        return df

    def loguniform(self, match, size) -> list:
        low = np.log(float(match.group(1)))
        high = np.log(float(match.group(2)))
        return np.exp(self.rng.uniform(low, high, size)).tolist() # type: ignore
    def uniform(self, match, size) -> list:
        low = float(match.group(1))
        high = float(match.group(2))
        return self.rng.uniform(low, high, size).tolist() # type: ignore
    def lognormal_plusminus(self, match, size) -> list:
        mean_lognormal = float(match.group(1))
        std_lognormal = float(match.group(2))
        sigma = np.sqrt(np.log(1 + (std_lognormal ** 2) / (mean_lognormal ** 2)))
        mu = np.log(mean_lognormal) - (sigma ** 2) / 2
        return self.rng.lognormal(mu, sigma, size).tolist() # type: ignore
    def normal_plusminus(self, match, size) -> list:
        loc = float(match.group(1))
        scale = float(match.group(2))
        return self.rng.normal(loc, scale, size).tolist() # type: ignore
    def normal_interval(self, match, size) -> list:
        loc = float(match.group(1))
        lower = float(match.group(2))
        upper = float(match.group(3))
        scale = (upper - lower) / 2 / 1.959963984540054
        return self.rng.normal(loc, scale, size).tolist() # type: ignore
    def beta(self, match, size) -> list:
        a = float(match.group(1))
        b = float(match.group(2))
        return self.rng.beta(a, b, size).tolist() # type: ignore
    def poisson(self, match, size) -> list:
        lam = float(match.group(1))
        s = self.rng.poisson(lam, size).tolist() # type: ignore
        return [float(v) for v in s]
    def exponential(self, match, size) -> list:
        mean = float(match.group(1))
        return self.rng.exponential(scale=mean, size=size).tolist() # type: ignore
    def problist(self, match, size) -> list:
        s = match.group(1)
        s = [float(x) for x in s.split(',')]
        return self.rng.choice(s, size, replace=True).tolist() # type: ignore
    def scalar(self, match, size) -> list:
        value = float(match.group(1))
        return [value] * size

    def get_sample(self, dist_string: str, size: int) -> list:
        expressions = {
            'Loguniform': r'([-+]?\d*\.?\d+)-([-+]?\d*\.?\d+)\(log\)',  # low - high (log)
            'Uniform': r'([-+]?\d*\.?\d+)-([-+]?\d*\.?\d+)',  # low - high
            'Lognormal_plusminus': r'([-+]?\d*\.?\d+)(?:\+-|±)([-+]?\d*\.?\d+)\(log\)',  # mean +- sd (log)
            'Normal_plusminus': r'([-+]?\d*\.?\d+)(?:\+-|±)([-+]?\d*\.?\d+)',  # mean + sd
            'Normal_interval': r'([-+]?\d*\.?\d+)\(([-+]?\d*\.?\d+),([-+]?\d*\.?\d+)\)',  # mean (lower - upper) for 95 % CI
            'Beta': r'(?i)beta\(([-+]?\d*\.?\d+),([-+]?\d*\.?\d+)\)',  # Beta(a, b)
            'Poisson': r'(?i)poisson\(([-+]?\d*\.?\d+)\)',  # Poisson(lambda)
            'Exponential': r'(?i)exponential\(([-+]?\d*\.?\d+)\)',  # Exponential(mean)
            'Problist': r'\[(\-?\d+(\.\d+)?(,\-?\d+(\.\d+)?)*)\]',  # [x1, x2, ... , xn]
            'Scalar': r'([-+]?\d*\.?\d+)',  # value
        }
        functions = {
            'Loguniform': self.loguniform,
            'Uniform': self.uniform,
            'Lognormal_plusminus': self.lognormal_plusminus,
            'Normal_plusminus': self.normal_plusminus,
            'Normal_interval': self.normal_interval,
            'Beta': self.beta,
            'Poisson': self.poisson,
            'Exponential': self.exponential,
            'Problist': self.problist,
            'Scalar': self.scalar,
        }

        dist_string = dist_string.replace(' ', '')
        for key, regex in expressions.items():  # noqa: B007
            match = re.search(regex, dist_string)
            if match:
                break
        else:
            raise LookupError(self, f"String '{dist_string}' does not match any distribution.")
        s = functions[key](match, size)
        return s


@dataclass
class DVCDataset(Dataset):
    """Dataset that is loaded by dvc-pandas."""

    # The output can be customized further by specifying a column and filters.
    # If `input_dataset` is not specified, we default to `id` being
    # the dvc-pandas dataset identifier.
    input_dataset: str | None = None
    column: str | None = None
    filters: list | None = None
    dropna: bool | None = None
    min_year: int | None = None
    max_year: int | None = None

    # The year from which the time series becomes a forecast
    forecast_from: int | None = None
    unit: Unit | None = None

    def __post_init__(self):
        super().__post_init__()
        if self.unit is not None:
            assert isinstance(self.unit, Unit)

    def _process_output(self, df: ppl.PathsDataFrame) -> ppl.PathsDataFrame:
        if self.max_year:
            df = df.filter(pl.col(YEAR_COLUMN) <= self.max_year)
        if self.min_year:
            df = df.filter(pl.col(YEAR_COLUMN) >= self.min_year)
        if self.dropna:
            df = df.drop_nulls()

        # If units are given as a constructor argument, ensure the dataset units match.
        if self.unit is not None:
            for col in df.columns:
                if col in [FORECAST_COLUMN, YEAR_COLUMN, *df.dim_ids]:
                    continue
                if col in df.metric_cols:
                    df = df.ensure_unit(col, self.unit)
                else:
                    df = df.set_unit(col, self.unit)

        return df

    def load(self, context: Context) -> ppl.PathsDataFrame:
        obj = None
        cache_key: str | None
        if not context.skip_cache:
            ds_hash = self.calculate_hash(context).hex()
            cache_key = 'ds:%s:%s' % (self.id, ds_hash)
            res = context.cache.get(cache_key)
            if res.is_hit:
                obj = res.obj
        else:
            cache_key = None

        if obj is not None:
            self.df = obj
            return obj

        if self.input_dataset:
            ds_id = self.input_dataset
        else:
            ds_id = self.id

        dvc_ds = context.load_dvc_dataset(ds_id)
        assert dvc_ds.df is not None
        df = ppl.from_dvc_dataset(dvc_ds)
        if self.filters:
            for d in self.filters:
                if 'column' in d:
                    col = d['column']
                    val = d.get('value', None)
                    vals = d.get('values', [])
                    drop = d.get('drop_col', True)
                    if vals:
                        df = df.filter(pl.col(col).is_in(vals))
                    else:
                        df = df.filter(pl.col(col) == val)
                    if drop:
                        df = df.drop(col)
                elif 'dimension' in d:
                    dim_id = d['dimension']
                    if 'groups' in d:
                        dim = context.dimensions[dim_id]
                        grp_ids = d['groups']
                        grp_s = dim.ids_to_groups(dim.series_to_ids_pl(df[dim_id]))
                        df = df.filter(grp_s.is_in(grp_ids))
                    elif 'categories' in d:
                        cat_ids = d['categories']
                        df = df.filter(pl.col(dim_id).is_in(cat_ids))
                    elif 'assign_category' in d:
                        cat_id = d['assign_category']
                        if dim_id in context.dimensions:
                            dim = context.dimensions[dim_id]
                            assert dim_id not in df.dim_ids
                            assert cat_id in dim.cat_map
                        df = df.with_columns(pl.lit(cat_id).alias(dim_id)).add_to_index(dim_id)
                    flatten = d.get('flatten', False)
                    if flatten:
                        df = df.paths.sum_over_dims(dim_id)

        # If UUID is needed for framework measures, FrameworkMeasureDVCDataset are used instead.
        df = df.drop('UUID', strict=False)

        cols = df.columns

        if self.column:
            if self.column not in cols:
                available = ', '.join(cols)  # type: ignore
                raise Exception(
                    "Column '%s' not found in dataset '%s'. Available columns: %s" % (
                        self.column, self.id, available,
                    ),
                )
            df = df.with_columns(pl.col(self.column).alias(VALUE_COLUMN))
            cols = [YEAR_COLUMN, VALUE_COLUMN, *df.dim_ids]

        if YEAR_COLUMN in cols:
            if YEAR_COLUMN not in df.primary_keys:
                df = df.add_to_index(YEAR_COLUMN)
            if len(df.filter(pl.col(YEAR_COLUMN).lt(100))) > 0:
<<<<<<< HEAD
                baseline_year = context.get_parameter_value('baseline_year', required=True)
                df = df.with_columns(
                    pl.when(pl.col(YEAR_COLUMN).lt(100))
=======
                baseline_year = context.instance.maximum_historical_year
                if baseline_year is None:
                    raise Exception(
                        'The maximum_historical_year from instance is not given. It is needed by dataset %s to define the baseline for relative data.' % self.id)  # noqa: E501
                df = df.with_columns(
                    pl.when(pl.col(YEAR_COLUMN) < 100)
>>>>>>> d626cdd7
                    .then(pl.col(YEAR_COLUMN) + baseline_year)
                    .otherwise(pl.col(YEAR_COLUMN)).alias(YEAR_COLUMN),
                )
                df = df.with_columns(pl.col(YEAR_COLUMN).cast(int).alias(YEAR_COLUMN))

                # Duplicates may occur when baseline year overlaps with existing data points.
                meta = df.get_meta()
<<<<<<< HEAD
                df = ppl.to_ppdf(df.unique(subset = meta.primary_keys, keep = 'last',
                                           maintain_order = True), meta = meta)
=======
                df = ppl.to_ppdf(df.unique(subset=meta.primary_keys, keep='last',
                                           maintain_order=True), meta=meta)
>>>>>>> d626cdd7

        if FORECAST_COLUMN in df.columns:
            cols.append(FORECAST_COLUMN)
        elif self.forecast_from is not None:
            df = df.with_columns(
                pl.when(pl.col(YEAR_COLUMN) >= self.forecast_from)
                    .then(pl.lit(True))
                    .otherwise(pl.lit(False))
                .alias(FORECAST_COLUMN)
            )
            cols.append(FORECAST_COLUMN)

        df = df.select(cols)
        ppl._validate_ppdf(df)

        df = self._process_output(df)
        df = self.post_process(df)
        df = self.interpret(df, context)
        if cache_key:
            context.cache.set(cache_key, df, no_expiry=True)

        return df

    def get_unit(self, context: Context) -> Unit:
        if self.unit:
            return self.unit
        df = self.load(context)
        if VALUE_COLUMN in df.columns:
            meta = df.get_meta()
            if VALUE_COLUMN not in meta.units:
                raise Exception("Dataset %s does not have a unit" % self.id)
            return meta.units[VALUE_COLUMN]
        raise Exception("Dataset %s does not have the value column" % self.id)

    def hash_data(self, context: Context) -> dict[str, Any]:
        extra_fields = [
            'input_dataset', 'column', 'filters', 'dropna',
            'forecast_from', 'max_year', 'min_year', 'interpolate',
        ]
        d = {}
        for f in extra_fields:
            d[f] = getattr(self, f)

        d['commit_id'] = context.dataset_repo.commit_id
        d['dvc_id'] = self.input_dataset or self.id
        return d


@dataclass
class FixedDataset(Dataset):
    """Dataset from fixed values."""

    # Use `dimensionless` for `unit` if the quantities should be dimensionless.
    unit: Unit
    historical: list[tuple[int, float]] | None
    forecast: list[tuple[int, float]] | None
    use_interpolation: bool = False

    def _fixed_multi_values_to_df(self, data) -> pd.DataFrame:
        series = []
        for d in data:
            vals = d['values']
            s = pd.Series(data=[x[1] for x in vals], index=[x[0] for x in vals], name=d['id'])
            series.append(s)
        df = pd.concat(series, axis=1)
        df.index.name = YEAR_COLUMN
        df = df.reset_index()
        return df

    def __post_init__(self):
        super().__post_init__()

        fdf = None
        hdf = None

        if self.use_interpolation:
            self.interpolate = True

        if self.historical:
            hdf = pd.DataFrame(self.historical, columns=[YEAR_COLUMN, VALUE_COLUMN])
            hdf[FORECAST_COLUMN] = False
            hdfi = True
        else:
            hdfi = False

        if self.forecast:
            if isinstance(self.forecast[0], dict):
                fdf = self._fixed_multi_values_to_df(self.forecast)
            else:
                fdf = pd.DataFrame(self.forecast, columns=[YEAR_COLUMN, VALUE_COLUMN])
            fdf[FORECAST_COLUMN] = True
            fdfi = True
        else:
            fdfi = False

<<<<<<< HEAD
        if hdfi and fdfi:
            dfp = pd.concat([hdf, fdf])
        elif hdfi:
            dfp = hdf
=======
        df: pd.DataFrame | None
        if hdf is not None and fdf is not None:
            df = pd.concat([hdf, fdf])
        elif hdf is not None:
            df = hdf
>>>>>>> d626cdd7
        else:
            dfp = fdf

<<<<<<< HEAD
        assert dfp is not None
        dfp = dfp.set_index(YEAR_COLUMN)
=======
        assert df is not None, "Both historical and forecast data are None"
        df = df.set_index(YEAR_COLUMN)
>>>>>>> d626cdd7

        # Ensure value column has right units
        df = ppl.from_pandas(dfp)
        for col in df.columns:
            if col == FORECAST_COLUMN or col in df.primary_keys:
                continue
            # df[col] = df[col].astype(float).astype(pt)  # FIXME Find out what happens in the outcommented parts.
            df = df.set_unit(col, self.unit)
        self.df = self.post_process(df)
        # self.df = self.post_process(ppl.from_pandas(df))

    def load(self, context: Context) -> ppl.PathsDataFrame:
        df = self.df
        assert df is not None
        df = self.interpret(df, context)
        self.df = df
        return self.df

    def hash_data(self, context: Context) -> dict[str, Any]:
        assert self.df is not None
        df = self.df.to_pandas()
        return dict(hash=int(pd.util.hash_pandas_object(df).sum()))

    def get_unit(self, context: Context) -> Unit:
        assert self.unit is not None
        return self.unit


@dataclass
class JSONDataset(Dataset):
    data: dict
    unit: Unit | None
    df: ppl.PathsDataFrame = field(init=False)

    def __post_init__(self):
        super().__post_init__()
        self.df = JSONDataset.deserialize_df(self.data) # type: ignore
        meta = self.df.get_meta()
        if len(meta.units) == 1:
            self.unit = next(iter(meta.units.values()))

    def load(self, context: Context) -> ppl.PathsDataFrame:
        assert self.df is not None
        return self.post_process(self.df)

    def hash_data(self, context: Context) -> dict[str, Any]:
        df = self.df.to_pandas()
        return dict(hash=int(pd.util.hash_pandas_object(df).sum()))

    def get_unit(self, context: Context) -> Unit:
        return cast(Unit, self.unit)

    @classmethod
    def deserialize_df(cls, value: dict) -> ppl.PathsDataFrame:
        sio = io.StringIO(json.dumps(value))
        df = pd.read_json(sio, orient='table')
        for f in value['schema']['fields']:
            unit = f.get('unit')
            col = f['name']
            if unit is not None:
                pt = pint_pandas.PintType(unit)
                df[col] = df[col].astype(float).astype(pt)
        return ppl.from_pandas(df)

    @classmethod
    def serialize_df(cls, pdf: ppl.PathsDataFrame, add_uuids: bool = False) -> dict:
        units = {}
        df = pdf.to_pandas()
        df = df.copy()
        for col in df.columns:
            if hasattr(df[col], 'pint'):
                units[col] = str(df[col].pint.units)
                df[col] = df[col].pint.m

        d = json.loads(df.to_json(orient='table'))
        fields = d['schema']['fields']
        for f in fields:
            if f['name'] in units:
                f['unit'] = units[f['name']]

        if add_uuids:
            for row in d['data']:
                uv = row.get('uuid')
                if not uv:
                    row['uuid'] = str(uuid.uuid4())
            for f in fields:
                if f['name'] == 'uuid':
                    break
            else:
                f = dict(name='uuid', type='string')
                fields.append(f)
            f['format'] = 'uuid'

        return d<|MERGE_RESOLUTION|>--- conflicted
+++ resolved
@@ -36,10 +36,7 @@
     interpolate: bool = field(init=False)
     df: ppl.PathsDataFrame | None = field(init=False)
     hash: bytes | None = field(init=False)
-<<<<<<< HEAD
     rng: Callable = field(init=False)
-=======
->>>>>>> d626cdd7
 
     def __post_init__(self):
         self.df = None
@@ -316,9 +313,6 @@
                     if flatten:
                         df = df.paths.sum_over_dims(dim_id)
 
-        # If UUID is needed for framework measures, FrameworkMeasureDVCDataset are used instead.
-        df = df.drop('UUID', strict=False)
-
         cols = df.columns
 
         if self.column:
@@ -336,18 +330,12 @@
             if YEAR_COLUMN not in df.primary_keys:
                 df = df.add_to_index(YEAR_COLUMN)
             if len(df.filter(pl.col(YEAR_COLUMN).lt(100))) > 0:
-<<<<<<< HEAD
-                baseline_year = context.get_parameter_value('baseline_year', required=True)
-                df = df.with_columns(
-                    pl.when(pl.col(YEAR_COLUMN).lt(100))
-=======
                 baseline_year = context.instance.maximum_historical_year
                 if baseline_year is None:
                     raise Exception(
                         'The maximum_historical_year from instance is not given. It is needed by dataset %s to define the baseline for relative data.' % self.id)  # noqa: E501
                 df = df.with_columns(
                     pl.when(pl.col(YEAR_COLUMN) < 100)
->>>>>>> d626cdd7
                     .then(pl.col(YEAR_COLUMN) + baseline_year)
                     .otherwise(pl.col(YEAR_COLUMN)).alias(YEAR_COLUMN),
                 )
@@ -355,13 +343,8 @@
 
                 # Duplicates may occur when baseline year overlaps with existing data points.
                 meta = df.get_meta()
-<<<<<<< HEAD
-                df = ppl.to_ppdf(df.unique(subset = meta.primary_keys, keep = 'last',
-                                           maintain_order = True), meta = meta)
-=======
                 df = ppl.to_ppdf(df.unique(subset=meta.primary_keys, keep='last',
                                            maintain_order=True), meta=meta)
->>>>>>> d626cdd7
 
         if FORECAST_COLUMN in df.columns:
             cols.append(FORECAST_COLUMN)
@@ -457,28 +440,16 @@
         else:
             fdfi = False
 
-<<<<<<< HEAD
+        df: pd.DataFrame | None
         if hdfi and fdfi:
             dfp = pd.concat([hdf, fdf])
         elif hdfi:
             dfp = hdf
-=======
-        df: pd.DataFrame | None
-        if hdf is not None and fdf is not None:
-            df = pd.concat([hdf, fdf])
-        elif hdf is not None:
-            df = hdf
->>>>>>> d626cdd7
         else:
             dfp = fdf
 
-<<<<<<< HEAD
-        assert dfp is not None
+        assert dfp is not None, "Both historical and forecast data are None"
         dfp = dfp.set_index(YEAR_COLUMN)
-=======
-        assert df is not None, "Both historical and forecast data are None"
-        df = df.set_index(YEAR_COLUMN)
->>>>>>> d626cdd7
 
         # Ensure value column has right units
         df = ppl.from_pandas(dfp)

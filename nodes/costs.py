import pandas as pd
import numpy as np
from .context import unit_registry
from params.param import NumberParameter, PercentageParameter, StringParameter
from .constants import FORECAST_COLUMN, VALUE_COLUMN, YEAR_COLUMN, FORECAST_x, FORECAST_y, VALUE_x, VALUE_y
from .simple import AdditiveNode, FixedMultiplierNode, SimpleNode
from .ovariable import Ovariable, OvariableFrame

DISCOUNT_RATE = 0.04


class CostNode(Ovariable):
    allowed_parameters = [
        NumberParameter(local_id='investment_lifetime'),
        NumberParameter(local_id='investment_cost'),
        NumberParameter(local_id='operation_cost'),
        NumberParameter(local_id='investment_years'),
        NumberParameter(local_id='investment_numbers'),
    ] + Ovariable.allowed_parameters

    quantity = 'monetary_amount'

    def compute(self):
        costs = self.get_input('monetary_amount')
        investment_cost = self.get_parameter_value('investment_cost') * self.get_parameter('investment_cost').unit
        operation_cost = self.get_parameter_value('operation_cost') * self.get_parameter('operation_cost').unit
        investment_lifetime = self.get_parameter_value('investment_lifetime')
        investment_years = self.get_parameter_value('investment_years')
        investment_numbers = self.get_parameter_value('investment_numbers') * self.get_parameter(
            'investment_numbers').unit

        discount = 1

        for time in costs.reset_index()[YEAR_COLUMN]:
            change = unit_registry('0 kEUR')
            for j in range(len(investment_years)):
                assert len(investment_years) == len(investment_numbers)
                year = investment_years[j]
                number = investment_numbers[j]
                if time == year:
                    change = change + (investment_cost * number)
                if time >= year and time < year + investment_lifetime:
                    change = change + (operation_cost * number)
            if costs.at[time, FORECAST_COLUMN]:
                discount = discount * (1 + DISCOUNT_RATE)  # FIXME Discounting should NOT be shown on graph
            costs.at[time, VALUE_COLUMN] = (change + costs.at[time, VALUE_COLUMN]) / discount

        return(costs)

# Grön logik and marginal abatement cost (MAC) curves, notes
# https://data-88e.github.io/textbook/content/12-environmental/textbook1.html
# https://plotly.com/python/bar-charts/

# Codes from file Beräkningar 24 år.xlsx
# Bestånd: småhus, flerbostadshus, kontor, skolor, småhus utan sol

# Constants:
# Q37 Antal m^2
# Q39 Elpris (SEK/kWh)
# Q40 Värmepris
# Q41 Diskonteringsränta
# Q42 CO2-kostnad (SEK/mtCO2)
# Q43 Hälsovinster (kr/kwh): 15×1.36÷277.78 Danska Grön Logik (15 DKR/GJ)
# Q44 Tidshorisont
# Q47 Utrullningstakt Referensalternativ?
# NEPP:
# N68 Ökning med 50 TWH? Till 190, från?: data
# N69 Kostar mellan 560 och 640 mdr: data
# N70 kostnad per twh: N69/N68
# N71 per kwh: N70/1e9
# N72 utspritt över åren (2021-2050, 30 år): N71/30
# Men denna investering är ju inte återkommande varje år (som mina beräkningar är just nu…)
# https://www.nepp.se/pdf/Det_kr%C3%A4vs_stora_investeringar.pdf
# T36 Värme -> CO2 g/kWh (CO2e): data
# T37 El -> CO2	g/kWh (CO2e): data
# https://www.energiforetagen.se/energifakta/miljo-och-klimat/elens-miljopaverkan/vaxthuseffekten/
# https://smed.se/luft-och-klimat/4708?fbclid=IwAR1mhwqqEHH4h2NuRr8P7KlENuPxWRLmYAMeQ3r1fTmgPOhTRw0Cdh2UJJ0
# https://www.energiforetagen.se/energifakta/miljo-och-klimat/fjarrvarmens-miljopaverkan/fjarrvarmens-miljonytta/
# Boverkets klimatdatabas!

# A Kod: data
# B Åtgärd (Rimlig tabell att utgå ifrån i BeSmå Energieffektiviseringspotential Småhus): data
# C Livslängd: data
# Per m^2
# D Investerings-kostnad (kr/m2): data
# E Energi-besparing (kWh/m2/år): F+G
# F Värme-besparing: data
# G Elbesparing: data
# H NPV Investeringskostnad: D×(1−Q$41)^0+D×(1−Q$41)^15  # add a new monome for each investment year within tidshorisont
# I Kostnads-besparing: G×Q$39+F×Q$40
<<<<<<< HEAD
# J NPV Kostnads-besparing: I×(1−(1÷(1+Q$41))^Q$44)÷(1−(1÷(1+Q$41)))
# Proof: If you denote a = 1/(1+r) where r is discount rate, you can solve
# sum a^n, n=0 to k = (a^(k+1)-1)/(a-1)
# https://www.wolframalpha.com/input?i=sum+a%5En%2C+n%3D0+to+k
# (You can check the formula by polynomial division, and you get a^k+a^(k-1)+...+a).
# This is equal to the excel formulation when tidshorisont = k+1 and you multiply both numerator and denominator by -1.
# When you start from 0 (now, no discounting) and go on to k, you count k+1 years in total, which is tidshorisont.

=======
# J NPV Kostnads-besparing: I×(1−(1÷(1+Q$41))^Q$44)÷(1−(1÷(1+Q$41)))  # CHECK THIS EQUATION!
>>>>>>> 13641886
# K Privat-ekonomisk vinst: -H+J
# L Marginalnetto-kostnad för energibesparing, privat: -K/E
# M Kostnads-effektivitet, privat: (K+D)/D
# N MB (marginal benefit): Undvikt elutbyggnad: G×N$72
# O MB: Minskade CO2-utsläpp: (F×T$36+G×T$37)÷1000000×Q$42
# P MB: Hälsovinster inomhusklimat: E*Q$43
# Q NPV MB: (N+O+P)×(1−(1÷(1+Q$41))^Q$44)÷(1−(1÷(1+Q$41)))
# R Samhälls-ekonomisk vinst: K+Q
# S Marginalnetto-kostnad för energibesparing, samhälle: -R/E
# Total
# T Potential av småhus: data
# U Utrullningstakt: 1/C
# V Potential, antal m2: T*Q$37
# W Privat-ekonomisk vinst: V×K×(U−Q$47)×(1−(1÷(1+Q$41))^Q$44)÷(1−(1÷(1+Q$41)))
# X Samhälls-ekonomisk vinst: V×R×(U−Q$47)×(1−(1÷(1+Q$41))^Q$44)÷(1−(1÷(1+Q$41)))
# Y Total energibesparing, kWh/år: E*V*U
# Z Värmebesparing, årlig: F*V*U
# AA Elbesparing, årlig: G*V*U
# AB Energibesparing vid T: Y×MIN(C,Q$44)
# AC Värmebesparing vid T: Z×MIN(C,Q$44)
# AD Elbesparing vid T: AA×MIN(C,Q$44)

# MAC curve plots
# legend: B
# X axis: cumulative of Y over B when ordered by S
# Y axis: S

# Comments:
# Investeringskostnad, Energibesparing: Här har jag använt bedömd merkostnad från HEFTIG (enl. motivation i den
# rapporten). Alltså: Jämfört med vad som annars hade gjorts. Detta inkluderar också moms!!
# Hälsovinster inomhusklimat: Använt danska rapporten, oklart varifrån 15 dkr kommer.
# Flerbostadshus T17:T18 Grov uppskattning, för att slippa fördela fastigheter efter byggår.<|MERGE_RESOLUTION|>--- conflicted
+++ resolved
@@ -88,18 +88,14 @@
 # G Elbesparing: data
 # H NPV Investeringskostnad: D×(1−Q$41)^0+D×(1−Q$41)^15  # add a new monome for each investment year within tidshorisont
 # I Kostnads-besparing: G×Q$39+F×Q$40
-<<<<<<< HEAD
 # J NPV Kostnads-besparing: I×(1−(1÷(1+Q$41))^Q$44)÷(1−(1÷(1+Q$41)))
 # Proof: If you denote a = 1/(1+r) where r is discount rate, you can solve
 # sum a^n, n=0 to k = (a^(k+1)-1)/(a-1)
 # https://www.wolframalpha.com/input?i=sum+a%5En%2C+n%3D0+to+k
-# (You can check the formula by polynomial division, and you get a^k+a^(k-1)+...+a).
+# (You can check the formula by polynomial division, and you get a^k+a^(k-1)+...+a+1).
 # This is equal to the excel formulation when tidshorisont = k+1 and you multiply both numerator and denominator by -1.
 # When you start from 0 (now, no discounting) and go on to k, you count k+1 years in total, which is tidshorisont.
 
-=======
-# J NPV Kostnads-besparing: I×(1−(1÷(1+Q$41))^Q$44)÷(1−(1÷(1+Q$41)))  # CHECK THIS EQUATION!
->>>>>>> 13641886
 # K Privat-ekonomisk vinst: -H+J
 # L Marginalnetto-kostnad för energibesparing, privat: -K/E
 # M Kostnads-effektivitet, privat: (K+D)/D

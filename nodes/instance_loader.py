--- conflicted
+++ resolved
@@ -409,14 +409,9 @@
         return TranslatedString(**langs, default_language=self.default_language)
 
     def _make_node_datasets(self, config: dict, node_class: type[Node], unit: Unit | None) -> list[Dataset]:  # noqa: C901, PLR0912
-<<<<<<< HEAD
-        from nodes.datasets import DVCDataset, FixedDataset, GenericDataset
+        from nodes.datasets import DBDataset, DVCDataset, FixedDataset, GenericDataset
         from nodes.generic import GenericNode
         from nodes.simple import AdditiveNode
-=======
-        from nodes.datasets import DBDataset, DVCDataset, FixedDataset, GenericDataset
-        from nodes.simple import AdditiveNode, GenericNode
->>>>>>> 28bff1dd
         from nodes.units import Unit
 
         ds_config = config.get('input_datasets')

import pandas as pd
import polars as pl
import numpy as np
from params import StringParameter, BoolParameter
from nodes.calc import extend_last_historical_value_pl
from nodes.constants import VALUE_COLUMN, YEAR_COLUMN, FORECAST_COLUMN, KNOWN_QUANTITIES
from nodes.dimensions import Dimension
from nodes.node import Node
from nodes.simple import AdditiveNode
from common import polars as ppl


class DatasetNode(AdditiveNode):
    allowed_parameters = AdditiveNode.allowed_parameters + [
<<<<<<< HEAD
        StringParameter('gpc_sector', description = 'GPC Sector', is_customizable = False),
        StringParameter('rename_dimensions', description='Rename incompatible dimensions', is_customizable=False)
    ]
        # FIXME Could the parameter be called just sector?
=======
        StringParameter('gpc_sector', description = 'GPC Sector', is_customizable = False),   # FIXME To be removed, replaced by 'sector' below.
        StringParameter('sector', description = 'Sector', is_customizable = False)]
>>>>>>> 22495235

    qlookup = {'price': 'currency',
               'energy_consumption': 'energy',
               'waste_disposal': 'mass',
               'amount': 'number',
               'exposureresponse': 'exposure_response',
               'case_cost': 'unit_price'
               }

    # -----------------------------------------------------------------------------------
    def makeid(self, label: str):
        # Supported languages: Czech, Danish, English, Finnish, German, Latvian, Polish, Swedish
        idlookup = {'': ['.', ',', ':', '-', '(', ')'],
                    '_': [' '],
                    'and': ['&'],
                    'a': ['ä', 'å', 'ą', 'á', 'ā'],
                    'c': ['ć', 'č'],
                    'd': ['ď'],
                    'e': ['ę', 'é', 'ě', 'ē'],
                    'g': ['ģ'],
                    'i': ['í', 'ī'],
                    'k': ['ķ'],
                    'l': ['ł', 'ļ'],
                    'n': ['ń', 'ň', 'ņ'],
                    'o': ['ö', 'ø', 'ó'],
                    'r': ['ř'],
                    's': ['ś', 'š'],
                    't': ['ť'],
                    'u': ['ü', 'ú', 'ů', 'ū'],
                    'y': ['ý'],
                    'z': ['ź', 'ż', 'ž'],
                    'ae': ['æ'],
                    'ss': ['ß']}

        idtext = label.lower()
        if idtext[:5] == 'scope':
            idtext = idtext.replace(' ', '')

        for tochar in idlookup:
            for fromchar in idlookup[tochar]:
                idtext = idtext.replace(fromchar, tochar)

        return idtext

    def get_gpc_dataset(self) -> pd.DataFrame:
        sector = self.get_parameter_value('gpc_sector', required=True)

        # Perform initial filtering of GPC dataset.
        df = self.get_input_dataset()
        df = df[df[VALUE_COLUMN].notnull()]
        quans = []
        for quan in df.index.get_level_values('Quantity'):
            quan = self.makeid(quan)
            if not quan in KNOWN_QUANTITIES:
                quan = self.qlookup[quan]
            quans.append(quan)
        df = df[(df.index.get_level_values('Sector') == sector) &
                [q == self.quantity for q in quans]]

        return df
    
    def implement_unit_col(self, df: pd.DataFrame) -> pd.DataFrame:
        unit = df['Unit'].unique()[0]
        df[VALUE_COLUMN] = df[VALUE_COLUMN].astype('pint[' + unit + ']')
        df = df.drop(columns = ['Unit'])
        return df

    def convert_names_to_ids(self, df: pd.DataFrame) -> pd.DataFrame:
        # Convert index level names from labels to IDs.
        dims = []
        for i in df.index.names:
            if i == YEAR_COLUMN:
                dims.append(i)
            else:
                dims.append(self.makeid(i))
        df.index = df.index.set_names(dims)

        # Convert levels within each index level from labels to IDs.
        dfi = df.index.to_frame(index = False)
        for col in list(set(dims) - {YEAR_COLUMN}):
            for cat in dfi[col].unique():
                dfi[col] = dfi[col].replace(cat, self.makeid(cat))

        df.index = pd.MultiIndex.from_frame(dfi)
        return df

    def drop_unnecessary_levels(self, df: pd.DataFrame, droplist: list) -> pd.DataFrame:
        # Drop filter levels and empty dimension levels.
        if 'Description' in df.index.names:
            droplist.append('Description')
        for col in df.index.names:
            vals = df.index.get_level_values(col).unique().to_list()
            if vals == ['.']:
                droplist.append(col)
        df.index = df.index.droplevel(droplist)
        return df

    def add_missing_years(self, df: pd.DataFrame) -> ppl.PathsDataFrame:
        # Add forecast column if needed.
        if FORECAST_COLUMN not in df.columns:
            df[FORECAST_COLUMN] = False

        # Add missing years and interpolate missing values.
        df = ppl.from_pandas(df)
        df = df.paths.to_wide()

        yeardf = pd.DataFrame({YEAR_COLUMN: range(df[YEAR_COLUMN].min(), df[YEAR_COLUMN].max() + 1)})
        yeardf = yeardf.set_index([YEAR_COLUMN])
        yeardf = ppl.from_pandas(yeardf)

        df = df.paths.join_over_index(yeardf, how = 'outer')
        for col in list(set(df.columns) - set([YEAR_COLUMN, FORECAST_COLUMN])):
            df = df.with_columns(pl.col(col).interpolate())

        df = df.with_columns(pl.col(FORECAST_COLUMN).fill_null(strategy = 'forward'))

        df = df.paths.to_narrow()
        return df

    def rename_dimensions(self, df: ppl.PathsDataFrame) -> ppl.PathsDataFrame:
        renams = self.get_parameter_value('rename_dimensions', required=False)
        if renams:
            for renam in renams.split(','):
                dimfrom, dimto = renam.split(':')
                df = df.rename({dimfrom: dimto})
        return df

    def add_and_multiply_input_nodes(self, df: ppl.PathsDataFrame) -> ppl.PathsDataFrame:
        # Add and multiply input nodes as tagged.
        na_nodes = self.get_input_nodes(tag = 'non_additive')
        input_nodes = [node for node in self.input_nodes if node not in na_nodes]

        df = self.add_nodes_pl(df, input_nodes)

        if len(na_nodes) > 0:  # FIXME Instead, develop a generic single dimensionless multiplier
            assert len(na_nodes) == 1 # Only one multiplier allowed.
            mult = na_nodes[0].get_output_pl(target_node = self)
            df = df.paths.join_over_index(mult, how = 'outer', index_from='union')

            df = (df.multiply_cols([VALUE_COLUMN, VALUE_COLUMN + '_right'], VALUE_COLUMN)
                  .drop(VALUE_COLUMN + '_right'))
        return df

    # -----------------------------------------------------------------------------------
    def compute(self) -> ppl.PathsDataFrame:
        df = self.get_gpc_dataset()
        df = self.drop_unnecessary_levels(df, droplist=['Sector', 'Quantity'])
        df = self.convert_names_to_ids(df)
        df = self.implement_unit_col(df)
        df = self.add_missing_years(df)
        df = self.rename_dimensions(df)
        df = extend_last_historical_value_pl(df, end_year=self.get_end_year())
<<<<<<< HEAD
        df = self.add_and_multiply_input_nodes(df)
        df = df.ensure_unit(VALUE_COLUMN, self.unit)
=======
        return df

class DetailedDatasetNode(DatasetNode):
    allowed_parameters = DatasetNode.allowed_parameters + [
        StringParameter('action', description = 'Detailed action module', is_customizable = False)]

    def compute(self) -> ppl.PathsDataFrame:
        # Perform initial filtering of GPC dataset.
        df = self.get_input_dataset()

        df = df[df[VALUE_COLUMN].notnull()]
        df = df[(df.index.get_level_values('Sector') == self.get_parameter_value('sector')) &
                (df.index.get_level_values('Action') == self.get_parameter_value('action')) &
                (df.index.get_level_values('Node Name') == str(self.name).split(' ', 1)[1])]

        df = self.drop_unnecessary_levels(df, droplist=['Sector', 'Action', 'Node Name'])
        df = self.convert_names_to_ids(df)
        df = self.implement_unit_col(df)
        df = self.add_missing_years(df)
        df = self.rename_dimensions(df)
        df = extend_last_historical_value_pl(df, end_year=self.get_end_year())

        return df


class DatasetRatioNode(DatasetNode2):
    allowed_parameters = DatasetNode2.allowed_parameters + [
        StringParameter('reference_category', description='Category to which all others are compared', is_customizable=False)]
>>>>>>> 22495235

        return df


class CorrectionNode(DatasetNode):
    allowed_parameters = DatasetNode.allowed_parameters + [
        BoolParameter('do_correction', description = 'Should the values be corrected?')
    ]
    def compute(self):
        df = super().compute()

        do_correction = self.get_parameter_value('do_correction', required=True)

        if not do_correction:
            df = df.with_columns(pl.col(VALUE_COLUMN) * pl.lit(0) + pl.lit(1.0))

        # FIXME Should this code be in the DatasetNode instead?
        inventory_only = self.get_parameter_value('inventory_only', required=False)
        if inventory_only is not None:
            if inventory_only:
                df = df.filter(pl.col(FORECAST_COLUMN) == False)
            else:
                df = extend_last_historical_value_pl(df, self.get_end_year())

        return df<|MERGE_RESOLUTION|>--- conflicted
+++ resolved
@@ -12,15 +12,10 @@
 
 class DatasetNode(AdditiveNode):
     allowed_parameters = AdditiveNode.allowed_parameters + [
-<<<<<<< HEAD
-        StringParameter('gpc_sector', description = 'GPC Sector', is_customizable = False),
+        StringParameter('gpc_sector', description = 'GPC Sector', is_customizable = False),   # FIXME To be removed, replaced by 'sector' below.
+        StringParameter('sector', description = 'Sector', is_customizable = False),
         StringParameter('rename_dimensions', description='Rename incompatible dimensions', is_customizable=False)
     ]
-        # FIXME Could the parameter be called just sector?
-=======
-        StringParameter('gpc_sector', description = 'GPC Sector', is_customizable = False),   # FIXME To be removed, replaced by 'sector' below.
-        StringParameter('sector', description = 'Sector', is_customizable = False)]
->>>>>>> 22495235
 
     qlookup = {'price': 'currency',
                'energy_consumption': 'energy',
@@ -173,10 +168,8 @@
         df = self.add_missing_years(df)
         df = self.rename_dimensions(df)
         df = extend_last_historical_value_pl(df, end_year=self.get_end_year())
-<<<<<<< HEAD
         df = self.add_and_multiply_input_nodes(df)
         df = df.ensure_unit(VALUE_COLUMN, self.unit)
-=======
         return df
 
 class DetailedDatasetNode(DatasetNode):
@@ -196,21 +189,34 @@
         df = self.convert_names_to_ids(df)
         df = self.implement_unit_col(df)
         df = self.add_missing_years(df)
-        df = self.rename_dimensions(df)
+        df = self.rename_dimensions(df)  # FIXME Should we add add_and_multiply_input_nodes() and ensure_unit()?
         df = extend_last_historical_value_pl(df, end_year=self.get_end_year())
 
         return df
 
 
-class DatasetRatioNode(DatasetNode2):
-    allowed_parameters = DatasetNode2.allowed_parameters + [
+class DatasetRatioNode(DatasetNode):
+    allowed_parameters = DatasetNode.allowed_parameters + [
         StringParameter('reference_category', description='Category to which all others are compared', is_customizable=False)]
->>>>>>> 22495235
-
-        return df
-
-
-class CorrectionNode(DatasetNode):
+
+    def compute(self) -> ppl.PathsDataFrame:
+        df = self.get_gpc_dataset()
+        df = self.drop_unnecessary_levels(df, droplist=['Sector', 'Quantity'])
+        df = self.convert_names_to_ids(df)
+        df = self.implement_unit_col(df)
+        df = self.add_missing_years(df)
+        df = self.rename_dimensions(df)  # FIXME Should we add add_and_multiply_input_nodes() and ensure_unit()?
+        df = extend_last_historical_value_pl(df, end_year=self.get_end_year())
+
+        col, cat = self.get_parameter_value('reference_category', required=True).split(':')
+        reference = df.filter(pl.col(col).eq(cat)).drop(col)
+        df = df.paths.join_over_index(reference)
+        df = df.divide_cols([VALUE_COLUMN, VALUE_COLUMN + '_right'], VALUE_COLUMN).drop(VALUE_COLUMN + '_right')
+
+        return df
+
+
+class CorrectionNode(DatasetNode):  # FIXME Separate correction into another node?
     allowed_parameters = DatasetNode.allowed_parameters + [
         BoolParameter('do_correction', description = 'Should the values be corrected?')
     ]

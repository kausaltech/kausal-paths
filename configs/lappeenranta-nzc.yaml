--- conflicted
+++ resolved
@@ -6,13 +6,8 @@
 dataset_repo:
   url: https://github.com/kausaltech/dvctest.git
   dvc_remote: kausal-s3
-<<<<<<< HEAD
   commit: 772bb24d5a5a01ab2aa8b69bb33efec594f0ac8a # Lappeenranta-specific dataset
   # commit: 4a9b9c0159a17b49c94bb72c265204fe76f3fc57 # Lappeenranta-specific probabilistic dataset  # FIXME Does not work
-=======
-  # commit: 772bb24d5a5a01ab2aa8b69bb33efec594f0ac8a # Lappeenranta-specific dataset
-  commit: 772bb24d5a5a01ab2aa8b69bb33efec594f0ac8a # Lappeenranta-specific probabilistic dataset
->>>>>>> d626cdd7
 theme_identifier: lpr-ilmasto
 name: Lappeenrannan missiokaupungin ilmasto-ohjelma 2030
 name_en: Lappeenranta Mission City Climate Action Plan 2030
@@ -21,11 +16,7 @@
 emission_unit: kt/a
 target_year: 2030
 model_end_year: 2045
-<<<<<<< HEAD
-minimum_historical_year: 2023
-=======
 minimum_historical_year: 2020
->>>>>>> d626cdd7
 maximum_historical_year: 2022
 emission_forecast_from: 2023
 emission_dimensions: [scope, ghg, sector]
@@ -56,14 +47,6 @@
   value: true
   is_visible: true
   is_customizable: true
-<<<<<<< HEAD
-- id: baseline_year
-  label: Baseline year of the model
-  value: 2023
-  is_visible: true
-  is_customizable: false
-=======
->>>>>>> d626cdd7
 
 action_groups:
 - id: transport
@@ -596,7 +579,6 @@
     tags: [arithmetic_inverse, complement_cumulative_product, non_additive]
   params:
     sector: Population
-<<<<<<< HEAD
 
 - id: population_growth
   name: Population growth
@@ -642,53 +624,6 @@
   params:
     sector: Value of CO2 reduction
 
-=======
-
-- id: population_growth
-  name: Population growth
-  type: gpc.DatasetNode
-  quantity: rate
-  unit: '%/a'
-  input_datasets: [nzc/defaults]
-  params:
-    sector: Expected annual population growth (up until 2030)
-
-# - id: aggregated_net_emissions
-#   name: Aggregated net emissions
-#   type: simple.AdditiveNode
-#   quantity: emissions
-#   unit: kt/a
-#   # is_outcome: true
-#   input_nodes:
-#   - id: net_emissions
-#     from_dimensions:
-#     - id: ghg
-#       flatten: true
-#     - id: scope
-#       flatten: true
-
-# ------------- Jobs -----------------
-
-- id: total_jobs_created
-  name: Total jobs created
-  type: simple.AdditiveNode
-  quantity: employment
-  unit: jobs
-
-# ------------- Costs ----------------
-
-- id: co2_unit_price
-  name: CO2 unit price
-  type: gpc.DatasetNode
-  quantity: unit_price
-  unit: EUR/t
-  input_dimensions: [cost_type, ghg]
-  output_dimensions: [cost_type, ghg]
-  input_datasets: [nzc/defaults]
-  params:
-    sector: Value of CO2 reduction
-
->>>>>>> d626cdd7
 - id: co2_emissions_cost
   name: CO2 emissions cost
   type: simple.MultiplicativeNode

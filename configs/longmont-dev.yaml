# Development needs:
# - Make multipliers datasets instead so that the admin user can reach them (1 wd)
# - Move all data from code to dataset (1 wd)
# - Rewrite building nodes and make them generic (2 wd)
# - Remove health-only dimensions (0.5 wd)
# - Rewrite improvementNode and other legacy classes (1 wd)
# - Add categories needed in inventory (0.5 wd)
# - Build models for e.g. wastewater emissions etc (3 wd)

id: longmont-dev
default_language: en
supported_languages: [es-US]
site_url: https://longmont-dev.paths-test.kausal.tech
dataset_repo:
  url: https://github.com/kausaltech/dvctest.git
<<<<<<< HEAD
  commit: 62daeb4ee13a314f098c0c322e02f6249175315b
=======
  commit: 42fc57a41b6a4c0dcc3829460ec46ce99e99f344
>>>>>>> 5e6282a9
  dvc_remote: kausal-s3
name: 2025 Draft Longmont Greenhouse Gas Inventory
name_es-US: 2025 Inventario de gases de efecto invernadero de Longmont
owner: City of Longmont
owner_es-US: Ciudad de Longmont
theme_identifier: us-longmont
target_year: 2050
model_end_year: 2050
minimum_historical_year: 2016
maximum_historical_year: 2021
emission_unit: t/a
emission_forecast_from: 2023
emission_dimensions: [emission_scope]
emission_dataset: longmont/greenhouse_gas_emissions_by_subsector
emission_sector_dimension: emission_sectors
normalizations:
- normalizer_node: population
  quantities:
  - id: emissions
    unit: t/cap/a
  - id: energy
    unit: kWh/cap/a
  - id: mileage
    unit: miles/cap/a
features:
  baseline_visible_in_graphs: true
  use_datasets_from_db: true
  show_explanations: true

result_excels:
- base_excel_url: 
    https://docs.google.com/spreadsheets/d/13URk1zrbyu5Dyjw-w7tIiaAlrERNul-L/export?format=xlsx
  name: Climate City Contract Tables
  node_ids:
  - afolu_emissions
  - waste_water_treatment_emissions
  - refridgerant_emissions
  - aviation_emissions
  - railways_emissions
  - off_road_transportation
  - leakage_from_oil_and_gas_wells_emissions
  - emission_factor_fuels
  - population
  - global_warming_potential_100a
  - free_rides_per_person
  - modal_share_of_active_transportation
  - public_transportation_change
  - public_transportation_trips_per_person
  - diversion_rate
  - waste_emission_factor
  - participation_smart_grid
  - smart_grid_improvement
  - smart_grid_benefits
  - transmission_loss_change
  - transmission_loss_work_benefits
  - building_square_footage
  - building_electricity_use_historical
  - building_natural_gas_use_historical
  - building_natural_gas_eui
  - building_electricity_eui
  - electricity_emission_factor
  - emission_factor_natural_gas
  - stationary_fuel_consumption
  - emission_factor_fuel
  - stationary_wood_consumption
  - emission_factor_wood
  - electricity_loss_fraction
  - miles_per_gallon
  - vehicle_miles_per_vehicle
  - registered_electric_vehicles
  - electric_vehicle_efficiency
  - vehicle_charging_shares
  - amount_of_waste_per_person
  format: wide

action_groups:
- id: buildings
  name: Buildings
  name_es-US: Edificios
- id: transportation
  name: Transportation
  name_es-US: Transporte
- id: electric_grid
  name: Electric grid
  name_es-US: Red eléctrica
- id: solid_waste
  name: Solid waste
  name_es-US: Residuos sólidos
- id: oil_and_gas
  name: Oil and gas
  name_es-US: Petróleo y gas
- id: trend
  name: Trends beyond own control
  name_es-US: Tendencias más allá de nuestro control

dimensions:

- id: action
  label: Actions affecting nodes
  label_es-US: Acciones que afectan a los nodos
  categories:
  - id: none
    label: No actions taken
    label_es-US: No se han tomado medidas
  - id: updated_building_code
    label: Use updated building code
    label_es-US: Utilizar código de construcción actualizado
  - id: updated_building_code_residential
    label: Use updated building code, residential
    label_es-US: Utilizar código de construcción actualizado, residencial
  - id: updated_building_code_commercial
    label: Use updated building code, commercial
    label_es-US: Utilizar código de construcción actualizado, comercial
  - id: develop_beyond_building_code
    label: Develop beyond building code
    label_es-US: Desarrollar más allá del código de construcción
  - id: benchmark_energy_use
    label: Report and benchmark energy use
    label_es-US: Reportar y crear estándares de uso de energía

- id: action_change
  label: Changes caused by actions
  label_es-US: Cambios causados ​​por acciones
  categories:
  - id: triggered
    label: Fraction triggered to change
    label_es-US: Fracción activada para cambiar
  - id: compliant
    label: Fraction compliant with criteria
    label_es-US: Fracción que cumple con los criterios
  - id: improvement
    label: Relative improvement
    label_es-US: Mejora relativa

- id: airport
  label: Airport
  categories:
  - id: vance_brand_airport
    label: Vance Brand Airport
  - id: denver_international_airport
    label: Denver International Airport

- id: building_energy_class
  label: Building energy class
  label_es-US: Clase energética del edificio
  categories:
  - id: all
    label: All buildings, baseline
    label_es-US: Todos los edificios, referencia
  - id: regular
    label: Regular old buildings
    label_es-US: Edificios antiguos habituales
  - id: renovated
    label: Renovated old buildings
    label_es-US: Edificios antiguos renovados
  - id: compliant
    label: New code-compliant buildings
    label_es-US: Nuevos edificios que cumplen con el código
  - id: non_compliant
    label: New buildings not compliant with code
    label_es-US: Nuevos edificios que no cumplen con el código
  - id: existing
    label: Existing building stock
    label_es-US: Parque de edificios existente
  - id: new
    label: Building stock to be built
    label_es-US: Parque de edificios a construir

- id: electricity_source
  label: Electricity source
  label_es-US: Fuente de electricidad
  categories:
  - id: hydro
    label: Hydropower
    label_es-US: Energía hidroeléctrica
  - id: nuclear
    label: Nuclear power
    label_es-US: Energía nuclear
  - id: natural_gas
    label: Natural gas
    label_es-US: Gas natural
  - id: solar
    label: Solar
    label_es-US: Solar
  - id: biogas
    label: Biogas
    label_es-US: Biogás
  - id: waste
    label: Waste incineration
    label_es-US: Incineración de residuos
  - id: wind
    label: Wind
    label_es-US: Eólica
  - id: wood
    label: Wood
    label_es-US: Madera
  - id: fuel_oil
    label: Heating oil
    label_es-US: Combustible para calefacción
  - id: import
    label: European import  # Many categories originally come from Zuerich. Should we clean up?
    label_es-US: Importación europea
    aliases:
    - UCTE-Mix / ENTSO-E Mix
    - Nicht deklariert (UCTE)
    - Nicht deklariert (UCTE-Mix)
  - id: subsidized
    label: Subsidized electricity
    label_es-US: Electricidad subvencionada

- id: emission_sectors
  label: Emission sectors
  label_es-US: Sectores de emisión
  categories:
  - id: stationary_energy
    label: Stationary energy
    label_es-US: Energía estacionaria
  - id: buildings
    label: Building energy
    label_es-US: Energía de los edificios
  - id: residential_energy
    label: Residential energy
    label_es-US: Energía residencial
  - id: commercial_industrial_energy
    label: Commercial and industrial energy
    label_es-US: Energía comercial e industrial
  - id: streetlights
    label: Streetlights
    label_es-US: Alumbrado público
  - id: stationary_electricity
    label: Total electricity
    label_es-US: Electricidad total
  - id: stationary_natural_gas
    label: Total natural gas
    label_es-US: Gas natural total
  - id: stationary_diesel
    label: Total diesel
    label_es-US: Diésel total
  - id: fugitive_emissions
    label: Fugitive emissions
    label_es-US: Emisiones fugitivas
  - id: leakage_from_natural_gas
    label: Leakage from natural gas
    label_es-US: Fuga de gas natural
  - id: leakage_from_oil_and_gas_wells
    label: Total oil and gas wells
    label_es-US: Total de pozos de petróleo y gas
  - id: transmission_losses
    label: Transmission and distribution losses
    label_es-US: Pérdidas de transmisión y distribución
  - id: transport
    label: Transportation
    label_es-US: Transporte
  - id: on_road_transportation
    label: Total on-road
    label_es-US: Total en carretera
  - id: aviation
    label: Aviation
    label_es-US: Aviación
  - id: railways
    label: Total railways
    label_es-US: Ferrocarriles totales
  - id: off_road
    label: Total off-road
    label_es-US: Todoterreno total
  - id: waste
    label: Waste
    label_es-US: Desechos
  - id: waste_disposal
    label: Waste disposal
    label_es-US: Eliminación de residuos
  - id: waste_water_treatment
    label: Waste water treatment
    label_es-US: Tratamiento de aguas residuales
  - id: avoided_waste
    label: Total avoided emissions from recycling
    label_es-US: Emisiones totales evitadas por reciclaje
  - id: ippu
    label: Industrial processes and product use
    label_es-US: Procesos industriales y uso de productos
  - id: refridgerant
    label: Refridgerant emissions
    label_es-US: Emisiones de refrigerante
  - id: afolu
    label: Agriculture, forestry, and other land use
    label_es-US: Agricultura, silvicultura y otros usos de la tierra
  - id: food_consumption
    label: Food
    label_es-US: Alimentación
  - id: textile_consumption
    label: Textiles
    label_es-US: Textiles
  - id: other_consumption
    label: Other consumption
    label_es-US: Otros consumos

<<<<<<< HEAD
- id: vehicle_type
  label: Vehicle type
  label_es-US: Tipo de vehículo
  groups:
  - id: cars
    label: Cars
    label_es-US: Automóviles
    id_match: ^car_.+
  - id: motorcycles
    label: Motorcycles
    label_es-US: Motocicletas
    id_match: ^motorbike_.+
  - id: buses
    label: Local buses
    label_es-US: Autobuses locales
    id_match: ^buses_.+
  - id: trolleybuses
    label: Trolley buses
    label_es-US: Trolebuses
    id_match: ^trolley.*
  - id: coaches
    label: Coaches
    label_es-US: Autobuses de largas distancias
    id_match: ^coach_.+
  - id: lorries
    label: Lorries
    label_es-US: Camiones
    id_match: ^lorry_.+
  - id: vans
    label: Vans
    label_es-US: Furgonetas
    id_match: ^van_.+
  - id: rail
    label: Rail transport
    label_es-US: Transporte ferroviario
    id_match: ^(tram|small_railways|rail).*
  - id: maritime
    label: Maritime transport
    label_es-US: Transporte marítimo
    id_match: ^.*_ship_.*
  - id: mobility_outside_city
    label: Mobility ourside the city
    label_es-US: Movilidad fuera de la ciudad
    id_match: ^mobility_outside_city
  - id: aviation
    label: Aviation
    label_es-US: Aviación
    id_match: ^aviation

  categories:
  - id: motorcycle
    label: Motorcycle
    label_es-US: Motocicleta
    aliases: [MOTORCYCLE]
  - id: motorhome
    label: Motorhome
    aliases: [MOTORHOME]
  - id: autocycle
    label: Autocycle
    aliases: [AUTOCYCLE]
  - id: car
    label: Passenger Car
    label_es-US: Automóvil
    aliases: [PASSENGER CAR (Total), Passenger Vehicle, passenger_car, passenger_vehicle]
  - id: truck
    label: Truck
    label_es-US: Camión
    aliases: [TRUCK, heavy_duty_truck, heavy_truck]
  - id: light_duty
    label: Light Duty
    label_es-US: Camión ligero
    aliases: [Light Truck, light_duty_truck, light_truck]
  - id: bus
    label: Bus
    label_es-US: Autobús
    aliases: [BUS, heavy_vehicle_bus, heavy_vehiclebus, heavy_truck_bus] # FIXME separate buses and trucks
  - id: single_unit_truck
    label: Single Unit Truck
    label_es-US: Camión de una sola unidad
  - id: combination_unit_truck
    label: Combination Unit Truck
    label_es-US: Camión de unidad combinada
  - id: car_petrol
    label: Passenger cars / Petrol
    label_es-US: Automóviles / Gasolina
  - id: car_diesel
    label: Passenger cars / Diesel
    label_es-US: Automóviles / Diésel
  - id: car_natural_gas_biogas
    label: Passenger cars / Natural gas / biogas
    label_es-US: Automóviles / Gas natural / Biogás
  - id: car_ethanol
    label: Passenger cars / Ethanol
    label_es-US: Automóviles / Etanol
  - id: car_e85
    label: Passenger cars / E85
    label_es-US: Automóviles / E85
  - id: car_plugin_hybrid
    label: Passenger cars / Plug-in hybrid
    label_es-US: Automóviles / Híbrido enchufable
  - id: car_batteryelectric
    label: Passenger cars / Battery-Electric
    label_es-US: Automóviles / Batería eléctrica
  - id: car_fuel_cell
    label: Passenger cars / Fuel cell
    label_es-US: Automóviles / Pila de combustible
  - id: motorbike_petrol_4stroke
    label: Motorbikes / Petrol 4-stroke engine
    label_es-US: Motos / Motor de gasolina de cuatro tiempos
  - id: motorbike_petrol_2stroke
    label: Motorbikes / Petrol 2-stroke engine
    label_es-US: Motos / Motor de gasolina de dos tiempos
  - id: motorbike_batteryelectric
    label: Motorbikes / Battery-Electric
    label_es-US: Motos / Batería eléctrica
  - id: buses_diesel
    label: Regular buses / Diesel
    label_es-US: Autobuses habituales / Diésel
  - id: buses_diesel_hybrid
    label: Regular buses / Diesel hybrid
    label_es-US: Autobuses habituales / Híbrido diésel
  - id: buses_diesel_plugin_hybrid
    label: Regular buses / Diesel plug-in hybrid
    label_es-US: Autobuses habituales / Híbrido diésel enchufable
  - id: buses_batteryelectric
    label: Regular buses / Battery-Electric
    label_es-US: Autobuses habituales / Batería eléctrica
  - id: buses_fuel_cell
    label: Regular buses / Fuel cell
    label_es-US: Autobuses habituales / Pila de combustible
  - id: trolley
    label: Trolley buses
    label_es-US: Trolebuses
  - id: coach_diesel
    label: Coaches / Diesel
    label_es-US: Autobuses de largas distancias / Diésel
  - id: coach_natural_gas_biogas
    label: Coaches / Natural gas/Biogas
    label_es-US: Autobuses de largas distancias / Gas natural / Biogás
  - id: coach_battery_electric
    label: Coaches / Battery-Electric
    label_es-US: Autobuses de largas distancias / Batería eléctrica
  - id: coach_fuel_cell
    label: Coaches / Fuel cell
    label_es-US: Autobuses de largas distancias / Pila de combustible
  - id: lorry_diesel
    label: Lorries / Diesel
    label_es-US: Camiones / Diésel
  - id: lorry_natural_gas_biogas
    label: Lorries / Natural gas/Biogas
    label_es-US: Camiones / Gas natural / Biogás
  - id: lorry_diesel_plugin_hybrid
    label: Lorries / Diesel plug-in hybrid
    label_es-US: Camiones / Híbrido diésel enchufable
  - id: lorry_battery_electric
    label: Lorries / Battery-Electric
    label_es-US: Camiones / Batería eléctrica
  - id: lorry_fuel_cell
    label: Lorries / Fuel cell
    label_es-US: Camiones / Pila de combustible
  - id: van_petrol
    label: Vans / Petrol
    label_es-US: Furgonetas / Gasolina
  - id: van_diesel
    label: Van / Diesel
    label_es-US: Furgoneta / Diésel
  - id: van_natural_gas_biogas
    label: Van / Natural gas/Biogas
    label_es-US: Furgoneta / Gas natural / Biogás
  - id: van_diesel_plugin_hybrid
    label: Van / Plug-in hybrid
    label_es-US: Furgoneta / Híbrido enchufable
  - id: van_battery_electric
    label: Van / Battery-Electric
    label_es-US: Furgoneta / Batería eléctrica
  - id: van_fuel_cell
    label: Van / Fuel cell
    label_es-US: Furgoneta / Pila de combustible
  - id: tram
    label: Tram
    label_es-US: Tranvía
  - id: small_railways
    label: Small railways
    label_es-US: Pequeños ferrocarriles
  - id: rail_passenger
    label: Rail (passenger transport)
    label_es-US: Ferrocarril (transporte de pasajeros)
  - id: rail_goods
    label: Rail (goods transport)
    label_es-US: Ferrocarril (transporte de mercancías)
  - id: liner_ship_diesel
    label: Liner ship / Diesel
    label_es-US: Transatlántico / Diésel
  - id: liner_ship_battery_electric
    label: Liner ship / Battery-Electric
    label_es-US: Transatlántico / Batería eléctrica
  - id: private_ship_petrol
    label: Private ships / Petrol
    label_es-US: Buques privados / Gasolina
  - id: private_ship_diesel
    label: Private ships / Diesel
    label_es-US: Buques privados / Diésel
  - id: private_ship_battery_electric
    label: Private ships / Battery-Electric
    label_es-US: Buques privados / Batería eléctrica
  - id: mobility_outside_city
    label: Mobility ourside the city (excl. aviation)
    label_es-US: Movilidad fuera de la ciudad (excepto la aviación)
  - id: aviation
    label: Aviation
    label_es-US: Aviación

- id: ghg
  label_en: Greenhouse gas
  label_de: Treibhausgas
  label_es-US: Gases de efecto invernadero
  categories:
  - id: co2e
    label_en: CO2e
    label_de: CO2-Äquivalent
    aliases: [co2_eq, co2eq]
    label: CO2 equivalent
    label_es-US: Equivalente de CO2
  - id: co2
    label: CO2, fossil
    label_es-US: CO2, fósil
    aliases: [co2_fossil]
  - id: ch4
    label: CH4
    label_es-US: CH4
  - id: n2o
    label: N2O
    label_es-US: N2O
  - id: hfc
    label: HFC
    label_es-US: HFC
  - id: pfc
    label: PFC
    label_es-US: PFC
  - id: sf6
    label: SF6
    label_es-US: SF6
  - id: nf3
    label: NF3
    label_es-US: NF3
  - id: co2_biogen
    label: CO2, biogen
    label_es-US: CO2, biógeno

- id: greenhouse_gases # FIXME Merge this to standard dim
  label: Greenhouse gases
  label_es-US: Gases de efecto invernadero
  categories:
  - id: co2_eq
    label: CO2 equivalent
    label_es-US: Equivalente de CO2
  - id: co2
    label: CO2, fossil
    label_es-US: CO2, fósil
    aliases: [co2_fossil]
  - id: ch4
    label: CH4
    label_es-US: CH4
  - id: n2o
    label: N2O
    label_es-US: N2O
  - id: hfc
    label: HFC
    label_es-US: HFC
  - id: pfc
    label: PFC
    label_es-US: PFC
  - id: sf6
    label: SF6
    label_es-US: SF6
  - id: nf3
    label: NF3
    label_es-US: NF3
  - id: co2_biogen
    label: CO2, biogen
    label_es-US: CO2, biógeno

=======
>>>>>>> 5e6282a9
- id: energy_carrier
  label: Energy carrier
  label_es-US: Vector energético
  categories:
  - id: electricity
    label: Electricity
    label_es-US: Electricidad
    aliases: [Electric (All Electric estimation done above), electric, all_electric_vehicles,
      electric_light_duty_vehicle_mpge]
  - id: fuel_oil
    label: Heating oil
    label_es-US: Combustible para calefacción
  - id: petrol
    label: Gasoline
    label_es-US: Gasolina
    aliases: [Petrol, gasoline]
  - id: diesel
    label: Diesel
    label_es-US: Diésel
  - id: bio_diesel
    label: Bio Diesel
    label_es-US: Bio Diésel
    aliases: [biodiesel]
  - id: ethanol
    label: Ethanol
    label_es-US: Etanol
    aliases: [Ethanol/Gas, ethanolgas]
  - id: none
    label: None
  - id: hybrid
    label: Hybrid EV
    label_es-US: Vehículo eléctrico híbrido
    aliases: [Electric/Gas (Hybrid ONLY), electricgas_hybrid]
  - id: plug_in_hybrid
    label: Plug-in hybrid EV
    label_es-US: Vehículo eléctrico híbrido enchufable
    aliases: [Electric/Gas (PHEV), electricgas_phev, phev]
  - id: kerosene
    label: Jet fuel
    label_es-US: Combustible para aviones
    aliases: [jet_fuel]
  - id: aviation_gasoline
    label: Aviation gasoline
    label_es-US: Gasolina de aviación
  - id: motor_gasoline
    label: Motor gasoline
  - id: natural_gas
    label: Natural gas
    label_es-US: Gas natural
    aliases: [cng]
  - id: biogas
    label: biogas
    label_es-US: biogás
  - id: propane
    label: Propane
    label_es-US: Propano
    aliases: [propane_or_liquefied_natural_gas]
  - id: butane
    label: Butane
    label_es-US: Butano
    aliases: [Butane/Gas, butanegas]
  - id: district_heat
    label: District heating
    label_es-US: Calefacción urbana
  - id: wood
    label: Wood
    label_es-US: Madera
  - id: environmental_heat
    label: Environmental heat
    label_es-US: Calor ambiental
  - id: solar_collectors
    label: Solar thermal collectors
    label_es-US: Colectores solares térmicos
  - id: waste
    label: Waste
    label_es-US: Desechos
  - id: mixed
    label: Mixed

- id: ghg
  label_en: Greenhouse gas
  label_de: Treibhausgas
  label_es-US: Gases de efecto invernadero
  categories:
  - id: co2e
    label_en: CO2e
    label_de: CO2-Äquivalent
    aliases: [co2_eq, co2eq]
    label: CO2 equivalent
    label_es-US: Equivalente de CO2
  - id: co2
    label: CO2, fossil
    label_es-US: CO2, fósil
    aliases: [co2_fossil]
  - id: ch4
    label: CH4
    label_es-US: CH4
  - id: n2o
    label: N2O
    label_es-US: N2O
  - id: hfc
    label: HFC
    label_es-US: HFC
  - id: pfc
    label: PFC
    label_es-US: PFC
  - id: sf6
    label: SF6
    label_es-US: SF6
  - id: nf3
    label: NF3
    label_es-US: NF3
  - id: r_134a
    label: R-134A
  - id: co2_biogen
    label: CO2, biogen
    label_es-US: CO2, biógeno

- id: greenhouse_gases # FIXME Merge this to standard dim
  label: Greenhouse gases
  label_es-US: Gases de efecto invernadero
  categories:
  - id: co2_eq
    label: CO2 equivalent
    label_es-US: Equivalente de CO2
  - id: co2
    label: CO2, fossil
    label_es-US: CO2, fósil
    aliases: [co2_fossil]
  - id: ch4
    label: CH4
    label_es-US: CH4
  - id: n2o
    label: N2O
    label_es-US: N2O
  - id: hfc
    label: HFC
    label_es-US: HFC
  - id: pfc
    label: PFC
    label_es-US: PFC
  - id: sf6
    label: SF6
    label_es-US: SF6
  - id: nf3
    label: NF3
    label_es-US: NF3
  - id: co2_biogen
    label: CO2, biogen
    label_es-US: CO2, biógeno

- id: emission_scope
  label: Emission scopes
  label_es-US: Alcances de emisión
  categories:
  - id: scope1
    label: Scope 1
    label_es-US: Alcance 1
    color: '#0f05a0'
    order: 0
  - id: scope2
    label: Scope 2
    label_es-US: Alcance 2
    color: '#30505e'
    order: 1
  - id: scope3
    label: Scope 3
    label_es-US: Alcance 3
    color: '#6496ff'
    order: 2
  - id: negative_emissions
    label: Negative emissions
    label_es-US: Emisiones negativas
    color: '#F7A5AF'
    order: -2
  - id: informational
    label: Informational only
    order: -1

- id: scope # FIXME Merge the two dimensions
  label: Emission scopes
  label_es-US: Alcances de emisión
  categories:
  - id: scope1
    label: Scope 1
    label_es-US: Alcance 1
    aliases: ['1']
    color: '#0f05a0'
    order: 0
  - id: scope2
    label: Scope 2
    label_es-US: Alcance 2
    aliases: ['2']
    color: '#30505e'
    order: 1
  - id: scope3
    label: Scope 3
    label_es-US: Alcance 3
    aliases: ['3']
    color: '#6496ff'
    order: 2
  - id: negative_emissions
    label: Negative emissions
    label_es-US: Emisiones negativas
    color: '#F7A5AF'
    order: -2
  - id: informational
    label: Informational only
    order: -1

- id: service
  label: Service
  categories:
  - id: rtd_bus_activity
    label: RTD Bus activity
    aliases: [RTD Bus Activitiy 2023, RTD Bus Activitiy, rtd_bus_activitiy, rtd_bus_activitiy_2023]
  - id: flexride
    label: Flexride
    aliases: [FlexRide 2023, flexride_2023]
  - id: flex_route
    label: FLEX Route
    aliases: [FLEX Route (Fort Collins to Boulder), flex_route_fort_collins_to_boulder]
  - id: via_ride_service_shuttles
    label: Via Ride Service Shuttles

- id: site
  label: Production or consumption site
  label_es-US: Sitio de producción o consumo
  categories:
  - id: longmont_power
    label: Longmont Power
    label_es-US: Longmont Power
  - id: xcel_energy
    label: Xcel Energy
    label_es-US: Xcel Energy
  - id: various
    label: Various
    label_es-US: Varios
  - id: home
    label: Home
    label_es-US: Inicio

- id: source
  label: Source
  categories:
  - id: iclei
    label: ICLEI
  - id: epa
    label: EPA
  - id: climate_registry
    label: Climate Registry

- id: vehicle_type
  label: Vehicle type
  label_es-US: Tipo de vehículo
  categories:
  - id: motorcycle
    label: Motorcycle
    label_es-US: Motocicleta
    aliases: [MOTORCYCLE]
  - id: motorhome
    label: Motorhome
    aliases: [MOTORHOME]
  - id: autocycle
    label: Autocycle
    aliases: [AUTOCYCLE]
  - id: car
    label: Passenger Car
    label_es-US: Automóvil
    aliases: [PASSENGER CAR (Total), Passenger Vehicle, passenger_car, passenger_vehicle]
  - id: truck
    label: Truck
    label_es-US: Camión
    aliases: [TRUCK, heavy_duty_truck, heavy_truck]
  - id: heavy_vehicle
    label_en: Heavy Vehicle
    aliases: [heavy_vehicle_bus, heavy_vehiclebus, heavy_truck_bus]
  - id: light_duty
    label: Light Duty
    label_es-US: Camión ligero
    aliases: [Light Truck, light_duty_truck, light_truck]
  - id: bus
    label: Bus
    label_es-US: Autobús
    aliases: [BUS]
  - id: single_unit_truck
    label: Single Unit Truck
    label_es-US: Camión de una sola unidad
  - id: combination_unit_truck
    label: Combination Unit Truck
    label_es-US: Camión de unidad combinada
  - id: tram
    label: Tram
    label_es-US: Tranvía
  - id: small_railways
    label: Small railways
    label_es-US: Pequeños ferrocarriles
  - id: rail_passenger
    label: Rail (passenger transport)
    label_es-US: Ferrocarril (transporte de pasajeros)
  - id: rail_goods
    label: Rail (goods transport)
    label_es-US: Ferrocarril (transporte de mercancías)
  - id: liner_ship_diesel
    label: Liner ship / Diesel
    label_es-US: Transatlántico / Diésel
  - id: liner_ship_battery_electric
    label: Liner ship / Battery-Electric
    label_es-US: Transatlántico / Batería eléctrica
  - id: private_ship_petrol
    label: Private ships / Petrol
    label_es-US: Buques privados / Gasolina
  - id: private_ship_diesel
    label: Private ships / Diesel
    label_es-US: Buques privados / Diésel
  - id: private_ship_battery_electric
    label: Private ships / Battery-Electric
    label_es-US: Buques privados / Batería eléctrica
  - id: mobility_outside_city
    label: Mobility ourside the city (excl. aviation)
    label_es-US: Movilidad fuera de la ciudad (excepto la aviación)
  - id: aviation
    label: Aviation
    label_es-US: Aviación

- id: waste
  label: Waste component
  label_es-US: Tipo de residuo
  categories:
  - id: landfilled
    label: Landfilled waste
    label_es-US: Residuos en vertederos
  - id: composted
    label: Composted waste
    label_es-US: Residuos compostados
  - id: recycled
    label: Recycled waste
    label_es-US: Residuos reciclados
  - id: wastewater
    label: Wastewater
    label_es-US: Aguas residuales
  - id: msw
    label: MSW
  - id: newspaper
    label: Newspaper
  - id: paper
    label: Paper
    aliases: [Office paper, office_paper]
  - id: corrugated_containers
    label: Corrugated containers
  - id: magazines
    label: Magazines/third-class mail
    aliases: [magazinesthird_class_mail]
  - id: food_scraps
    label: Food scraps
  - id: grass
    label: Grass
  - id: leaves
    label: Leaves
  - id: branches
    label: Branches
  - id: dimensional_lumber
    label: Dimensional lumber
    aliases: [Wood (dimensional lumber), wood_dimensional_lumber]
  - id: cardboard
    label: Cardboard
  - id: metal
    label: Metal
    aliases: [Metals (mixed), metals_mixed]
  - id: mixed_recyclables
    label: Mixed recyclables
  - id: plastics
    label: Plastics
    aliases: [plastic]
  - id: glass
    label: Glass
    aliases: [glass_]
  - id: construction_demolition
    label: C&D
    aliases: [cd]
  - id: organics
    label: Organics
  - id: hazardous_waste
    label: Hazardous Waste (Diverted)
    aliases: [hazardous_waste_diverted]
  - id: problem_materials
    label: Problem Materials
    aliases: [problem_materials_]
  - id: other
    label: Other

params:
- id: municipality_name
  value: longmont
- id: all_in_investment
  label: All investments happen on the first year (not continuously)
  label_es-US: Todas las inversiones se hacen durante el primer año (no de manera
    continua)
  is_customizable: false
  value: false
- id: discount_rate
  label: Discount rate (%/year)
  label_es-US: Tasa de descuento (% al año)
  description: Speed of value decrease for monetary variables
  description_es-US: Velocidad de disminución del valor de las variables monetarias
  is_customizable: false
  value: 3.5
  min_value: 0
  max_value: 18
  step: 0.5
  unit: '%'
- id: renovation_rate_baseline
  label: Renovation rate baseline (%/year)
  label_es-US: Referencia de tasa de renovación (% al año)
  is_customizable: false
  value: 0.5
  min_value: 0
  max_value: 2
  unit: '%/a'

emission_sectors:
- id: net_emissions
  name: Greenhouse gas emissions
  name_es-US: Emisiones de gases de efecto invernadero
  color: '#273E60'
  input_node_dimension:
    label: Emission sectors
    label_es-US: Sectores de emisión
  goals:
  - values:
    - year: 2050
      value: 335869.94
    default: true
    is_main_goal: true
  is_outcome: true
  description: <p>Greenhouse gas emissions</p><p><b>Unit:</b> t/yr. = metric tons
    per year</b></p>
  description_es-US: <p>Emisiones de gases de efecto invernadero</p><p><b>Unidad:</b>
    t/año = toneladas métricas al año</b></p>

# Sector emissions

- id: stationary_energy_emissions
  name: Stationary energy emissions
  name_es-US: Emisiones de energía estacionaria
  part_of: net_emissions
  color: '#73C1B7'
  input_dataset_processors: [LinearInterpolation]

- id: waste_emissions
  name: Waste emissions
  name_es-US: Emisiones de residuos
  part_of: net_emissions
  color: '#D3805E'
  input_dataset_processors: [LinearInterpolation]

- id: ippu_emissions
  name: Industrial processes and product use emissions
  name_es-US: Emisiones de procesos industriales y uso de productos
  part_of: net_emissions
  color: '#6686B9'
  input_dataset_processors: [LinearInterpolation]

- id: afolu_emissions
  name: Agriculture, forestry, and other land use emissions
  name_es-US: Emisiones de la agricultura, la silvicultura y otros usos del suelo
  category: afolu
  part_of: net_emissions
  color: '#5D9C6F'
  input_dataset_processors: [LinearInterpolation]

# Subsector emissions

- id: fugitive_emissions
  name: Fugitive emissions
  name_es-US: Emisiones fugitivas
  color: '#8DAFBC'
  part_of: stationary_energy_emissions
  input_dataset_processors: [LinearInterpolation]

- id: building_emissions
  name: Building emissions
  name_es-US: Emisiones de edificios
  part_of: stationary_energy_emissions
  input_dataset_processors: [LinearInterpolation]

- id: waste_disposal_emissions
  name: Waste disposal emissions
  name_es-US: Emisiones de eliminación de residuos
  part_of: waste_emissions
  input_dataset_processors: [LinearInterpolation]

- id: waste_water_treatment_emissions
  name: Waste water treatment emissions
  name_es-US: Emisiones del tratamiento de aguas residuales
  category: waste_water_treatment
  part_of: waste_emissions
  input_dataset_processors: [LinearInterpolation]

- id: refridgerant_emissions
  name: Refridgerant emissions
  name_es-US: Emisiones de refrigerante
  category: refridgerant
  part_of: ippu_emissions
  input_dataset_processors: [LinearInterpolation]

- id: on_road_transportation_emissions
  name: On-road transportation
  name_es-US: Transporte por carretera
  part_of: transportation_emissions
  input_dataset_processors: [LinearInterpolation]

- id: aviation_emissions
  name: Aviation emissions
  name_es-US: Emisiones de la aviación
  category: aviation
  # part_of: transportation_emissions
  input_dataset_processors: [LinearInterpolation]

- id: railways_emissions
  name: Railways emissions
  name_es-US: Emisiones ferroviarias
  category: railways
  part_of: transportation_emissions
  input_dataset_processors: [LinearInterpolation]

- id: off_road_transportation
  name: Off-road transportation
  name_es-US: Transporte todoterreno
  category: off_road
  part_of: transportation_emissions
  input_dataset_processors: [LinearInterpolation]

- id: leakage_from_oil_and_gas_wells_emissions
  name: Emissions from leakages from oil and gas wells
  name_es-US: Emisiones procedentes de fugas de pozos de petróleo y gas
  category: leakage_from_oil_and_gas_wells
  part_of: fugitive_emissions
  input_dataset_processors: [LinearInterpolation]

nodes:

- id: population
  name: Inhabitants
  name_es-US: Habitantes
  description: Population estimates from several sources. (a) 2016 - 2020 population
    estimates came from the Colorado Demography Office. Spreadsheet on file. (b) According
    to Longmont's Envision Plan (2016), Longmont's population is expected to grow
    by 24,165 residents from 2016 numbers by 2035. Population figures between 2021
    and 2035 assume a linear increase. (c) Population estimates between 2036 and 2050
    are based off the estimated annual population increase rate for Boulder County
    between 2035 and 2050. This rate is 0.501%. Raw data was taken from <a href="https://demography.dola.colorado.gov/assets/html/county.html">Colorado
    Department of Local Affairs</a>.
  description_es-US: Estimaciones de población de varias fuentes. (a) Las estimaciones
    de población de 2016 a 2020 provienen de la Oficina de Demografía de Colorado.
    Hoja de cálculo en el archivo. (b) Según el Plan Envision de Longmont (2016),
    se espera que para el año 2035 la población de Longmont crezca en 24.165 residentes
    con respecto a las cifras de 2016. Las cifras de población entre los años 2021
    y 2035 suponen un crecimiento lineal. (c) Las estimaciones de población entre
    los años 2036 y 2050 se basan en la tasa de aumento anual de la población estimada
    para el condado de Boulder entre los años 2035 y 2050. Esta tasa es del 0,501
    %. Los datos sin procesar se obtuvieron del <a href="https://demography.dola.colorado.gov/assets/html/county.html">Departamento
    de Asuntos Locales de Colorado</a>.
  type: simple.AdditiveNode
  quantity: population
  unit: cap
  input_datasets:
  - id: longmont/population
    column: population
  input_dataset_processors: [LinearInterpolation]

- id: global_warming_potential_100a
  name: Global warming potential 100 a
  name_es-US: Potencial de calentamiento global 100 a
  type: emissions.GlobalWarmingPotential
  quantity: emission_factor
  unit: dimensionless
  output_dimensions: [greenhouse_gases]
  input_dataset_processors: [LinearInterpolation]
  historical_values: [[1990, 1], [2021, 1]]

#
# STATIONARY
#
- id: building_square_footage
  name: Building square footage
  name_es-US: Metros cuadrados del edificio
  type: simple.AdditiveNode
  quantity: floor_area
  unit: ft^2
  input_datasets:
  - id: longmont/building_square_footage
    forecast_from: 2023
  input_dataset_processors: [LinearInterpolation]
  output_dimensions: [emission_sectors]

- id: building_electricity_use_historical
  name: Building electricity use (historical)
  name_es-US: Consumo de electricidad en edificios (histórico)
  type: generic.GenericNode
  quantity: energy
  unit: GWh/a
  input_dimensions: [emission_sectors]
  output_dimensions: [emission_sectors]
  input_datasets:
  - id: longmont/stationary_energy_consumption
    tags: [baseline]
    column: electricity

- id: building_electricity_use_per_resident
  name: Building electricity use per resident
  name_es-US: Consumo de electricidad en edificios por residente
  type: simple.DivisiveNode
  quantity: per_capita
  unit: GWh/a/cap
  input_nodes:
  - id: building_electricity_use_historical
  - id: population
    to_dimensions: []
  input_dimensions: [emission_sectors]
  output_dimensions: [emission_sectors]
  params:
    only_historical: true
    extend_rows: true

- id: building_electricity_use_bau
  name: Building electricity use (baseline)
  name_es-US: Consumo de electricidad en edificios (referencia)
  type: simple.MultiplicativeNode
  quantity: energy
  unit: GWh/a
  input_nodes:
  - id: building_electricity_use_per_resident
  - id: population
    to_dimensions: []
  input_dimensions: [emission_sectors]
  output_dimensions: [emission_sectors]

- id: building_natural_gas_use_historical
  name: Building natural gas use (historical)
  name_es-US: Consumo de gas natural en edificios (histórico)
  type: buildings.HistoricalNode
  quantity: energy
  unit: Mtherm/a
  input_dimensions: [emission_sectors]
  output_dimensions: [emission_sectors]
  input_datasets:
  - id: longmont/stationary_energy_consumption
    column: natural_gas
  input_dataset_processors: [LinearInterpolation]

- id: building_natural_gas_use_per_resident
  name: Building natural gas use per resident
  name_es-US: Consumo de gas natural en edificios por residente
  type: simple.DivisiveNode
  quantity: per_capita
  unit: Mtherm/a/cap
  input_nodes:
  - id: building_natural_gas_use_historical
  - id: population
    to_dimensions: []
  input_dimensions: [emission_sectors]
  output_dimensions: [emission_sectors]
  params:
    only_historical: true
    extend_rows: true

- id: building_natural_gas_use_bau
  name: Building natural gas use (baseline)
  name_es-US: Consumo de gas natural en edificios (referencia)
  type: simple.MultiplicativeNode
  quantity: energy
  unit: Mtherm/a
  input_nodes:
  - id: building_natural_gas_use_per_resident
  - id: population
    to_dimensions: []
  input_dimensions: [emission_sectors]
  output_dimensions: [emission_sectors]

- id: affected_square_footage
  name: Building square footage affected by actions
  name_es-US: Metros cuadrados del edificio afectados por acciones
  description: Building square footeage affected by actions on each year. Fraction
    of compliant buildings is already taken into account here. Note that these values
    are not additive, as several actions may affect the same buildings. Those buildings
    that are not affected are not shown here.
  description_es-US: Metros cuadrados del edificio afectados por acciones en cada
    año. Aquí ya se tiene en cuenta la fracción de edificios que cumplen la normativa.
    Tenga en cuenta que estos valores no se pueden sumar, ya que varias acciones pueden
    afectar a los mismos edificios. Los edificios que no se ven afectados no se muestran
    aquí.
  type: buildings.FloorAreaNode
  quantity: floor_area
  unit: ft^2
  input_nodes:
  - id: building_square_footage
    to_dimensions:
    - id: emission_sectors
  - id: updated_building_code
    metrics: [triggered, compliant]
    from_dimensions:
    - id: energy_carrier
      categories: [electricity]  # Any category, all are identical
      flatten: true
  - id: develop_beyond_building_code
    metrics: [triggered, compliant]
    from_dimensions:
    - id: energy_carrier
      categories: [electricity]
      flatten: true
  - id: benchmark_energy_use
    metrics: [triggered, compliant]
    from_dimensions:
    - id: energy_carrier
      categories: [electricity]
      flatten: true

- id: natural_gas_eui_improvement
  name: Energy use intensity EUI improvement for natural gas
  name_es-US: Mejora de la intensidad del consumo de energía (EUI, por sus siglas
    en inglés) para el gas natural
  type: buildings.CfNode
  quantity: consumption_factor
  unit: therm/ft**2/a
  input_nodes:
  - id: building_natural_gas_eui
    to_dimensions:
    - id: emission_sectors
  - id: updated_building_code
    metrics: [improvement]
    from_dimensions:
    - id: energy_carrier
      categories: [natural_gas]
      flatten: true
  - id: develop_beyond_building_code
    metrics: [improvement]
    from_dimensions:
    - id: energy_carrier
      categories: [natural_gas]
      flatten: true
  - id: benchmark_energy_use
    metrics: [improvement]
    from_dimensions:
    - id: energy_carrier
      categories: [natural_gas]
      flatten: true

- id: natural_gas_saved
  name: Natural gas saved
  name_es-US: Gas natural ahorrado
  type: buildings.EnergyNode
  quantity: energy
  unit: Mthm/a
  params:
  - id: not_cumulated
    value: develop_beyond_building_code
  input_nodes:
  - id: affected_square_footage
  - id: natural_gas_eui_improvement

- id: natural_gas_temp1  # FIXME Replace this node with FormulaNode
  name: Natural gas (temporary)
  name_es-US: Gas natural (temporal)
  type: simple.FixedMultiplierNode
  quantity: energy
  unit: Mthm/a
  params:
  - id: multiplier
    value: -1
  input_nodes:
  - natural_gas_saved
  input_dimensions: [building_energy_class, action, emission_sectors]
  output_dimensions: [building_energy_class, action, emission_sectors]
  output_nodes:
  - id: building_natural_gas_use
    from_dimensions:
    - id: building_energy_class
      flatten: true
    - id: action
      flatten: true

- id: electricity_eui_improvement
  name: Energy use intensity EUI improvement for electricity
  name_es-US: Mejora de la intensidad del consumo de energía (EUI, por sus siglas
    en inglés) para la electricidad
  type: buildings.CfNode
  quantity: consumption_factor
  unit: kWh/ft**2/a
  input_nodes:
  - id: building_electricity_eui
    to_dimensions:
    - id: emission_sectors
  - id: updated_building_code
    metrics: [improvement]
    from_dimensions:
    - id: energy_carrier
      categories: [electricity]
      flatten: true
  - id: develop_beyond_building_code
    metrics: [improvement]
    from_dimensions:
    - id: energy_carrier
      categories: [electricity]
      flatten: true
  - id: benchmark_energy_use
    metrics: [improvement]
    from_dimensions:
    - id: energy_carrier
      categories: [electricity]
      flatten: true

- id: electricity_saved
  name: Electricity saved
  name_es-US: Electricidad ahorrada
  type: buildings.EnergyNode
  quantity: energy
  unit: GWh/a
  params:
  - id: not_cumulated
    value: develop_deyond_building_code
  input_nodes:
  - id: affected_square_footage
  - id: electricity_eui_improvement

- id: electricity_temp1  # FIXME Replace this node with FormulaNode
  name: Electricity (temporary)
  name_es-US: Electricidad (temporal)
  type: simple.FixedMultiplierNode
  quantity: energy
  unit: GWh/a
  params:
  - id: multiplier
    value: -1
  input_nodes:
  - electricity_saved
  input_dimensions: [building_energy_class, action, emission_sectors]
  output_dimensions: [building_energy_class, action, emission_sectors]
  output_nodes:
  - id: building_electricity_use
    from_dimensions:
    - id: building_energy_class
      flatten: true
    - id: action
      flatten: true

- id: building_natural_gas_eui
  name: Energy use intensity EUI baseline for natural gas
  name_es-US: Referencia de intensidad del consumo de energía (EUI, por sus siglas
    en inglés) para el gas natural
  type: simple.AdditiveNode
  quantity: consumption_factor
  unit: therm/ft**2/a
  input_datasets:
  - id: longmont/building_energy_use_intensity_eui
    column: natural_gas
  input_nodes:
  - id: energy_use_intensity_trend
    metrics: [natural_gas]
  input_dimensions: [emission_sectors]
  output_dimensions: [emission_sectors]

- id: building_electricity_use
  name: Building electricity use
  name_es-US: Consumo de electricidad en edificios
  description: <b>Unit:</b> GWh/yr. = gigawatt-hours per year = million kilowatt-hours
    per year.
  description_es-US: <b>Unidad:</b> GWh/año = gigavatios hora al año = millones de
    kilovatios hora al año.
  type: simple.MultiplyLastNode
  quantity: energy
  unit: GWh/a
  input_dimensions: [emission_sectors]
  output_dimensions: [emission_sectors]
  input_nodes:
  - id: building_electricity_use_bau

- id: building_natural_gas_use
  name: Building natural gas use
  name_es-US: Consumo de gas natural en edificios
  description: <b>Unit:</b> Mthm/yr. = million therms per year.
  description_es-US: <b>Unidad:</b> Mthm/año = millones de termias al año.
  type: simple.MultiplyLastNode
  quantity: energy
  unit: Mtherm/a
  input_dimensions: [emission_sectors]
  output_dimensions: [emission_sectors]
  input_nodes:
  - id: building_natural_gas_use_bau

- id: electricity_use
  name: Electricity use
  name_es-US: Consumo de electricidad
  description: <b>Unit:</b> GWh/yr. = gigawatt-hours per year = million kilowatt-hours
    per year.
  description_es-US: <b>Unidad:</b> GWh/año = gigavatios hora al año = millones de
    kilovatios hora al año.
  type: simple.MultiplyLastNode2
  quantity: energy
  unit: GWh/a
  input_dimensions: [emission_sectors]
  output_dimensions: [emission_sectors]
  input_nodes:
  - building_electricity_use

- id: electricity_emission_factor
  name: Emission factor of electricity production
  name_es-US: Factor de emisión de la producción de electricidad
  type: simple.AdditiveNode
  quantity: emission_factor
  unit: t/MWh
  input_datasets:
  - id: longmont/electricity_emission_factor
    filters:
    - column: site
      value: longmont_power
  input_dataset_processors: [LinearInterpolation]
  input_dimensions: [greenhouse_gases]
  output_dimensions: [greenhouse_gases]

- id: building_electricity_eui
  name: Energy use intensity EUI baseline for electricity
  name_es-US: Referencia de intensidad del consumo de energía (EUI, por sus siglas
    en inglés) para la electricidad
  type: simple.AdditiveNode
  quantity: consumption_factor
  unit: kWh/ft**2/a
  input_datasets:
  - id: longmont/building_energy_use_intensity_eui
    column: electricity
  input_nodes:
  - id: energy_use_intensity_trend
    metrics: [electricity]
  input_dimensions: [emission_sectors]
  output_dimensions: [emission_sectors]

# Building model, updated building code
# Floor area increses by B32 every year. categories residential, commercial
# Energy use intensity EUI improves every three years to the most recent IECC(?)
# Most recent IECC improves by C34 annually
# Existing building go through energy improvement 1 %
# New buildings: 90 % are compliant and have X % lower energy consumption
# Electricity and gas separately, for residential and commercial
# Energy saving = affected area * saved energy factor * compliant fraction; cumulatively
# Savings separately for new and existing buildings
# Emissions = energy * emission factors for electricity or natural gas (per ghg gas)

# Develop beyond bulding code
# New buildings only
# Estimated savings beyond IECC: goes from 0 to 100 % between 2017 and 2030
# energy efficiency = EUI with most recent IECC * (1-savings)
# Natural gas savings: subtract the impacts of electrification of heating
# Emissions = as above

# Report benchmark energy use
# Commercial area over 20000 sqft (increases by B33 every year)
# Percent participation: goes non-linearly fom 88 to 99 % between 2023 and  2029
# Percent saving: goes non-linearly from 2.4 to 0 % between 2023 and 2029; cumulatively
# Emissions = as above

# Expand the Efficiency Works Program
# Percent savings: after gradual increase 2016-2025, is constant C55.
# Energy = savings * total electricity consumption BAU!M44 (residence, commercial + losses)
# Emissions = as above

# Electrify buildings
# If time > electrification start year 2023, then use model input values for saving estimates
# Emission reduction is estimated to come from reduced natural gas, and the respective
# amount of additional electricity consumption is then added (with a factor conversion,
# but we want to rather use floor area changes)

- id: electricity_consumption_emissions
  name: Electricity consumption emissions
  name_es-US: Emisiones del consumo de electricidad
  type: simple.EmissionFactorActivity
  quantity: emissions
  unit: t/a
  color: '#4d9870'
  output_dimensions: [greenhouse_gases, emission_sectors]
  input_nodes:
  - id: electricity_use
    to_dimensions:
    - id: emission_sectors
  - id: electricity_emission_factor
    to_dimensions:
    - id: greenhouse_gases
  output_nodes:
  - id: building_emissions
    from_dimensions:
    - id: greenhouse_gases
      flatten: true
    - id: emission_sectors
      flatten: true
    to_dimensions:
    - id: emission_scope
      categories: [scope2]

- id: electricity_replacing_natural_gas_residential
  name: Electricity that replaces natural gas in residential buildings
  name_es-US: Electricidad que reemplaza al gas natural en edificios residenciales
  type: simple.FixedMultiplierNode
  quantity: energy
  unit: kWh/a
  params:
  - id: multiplier
    value: -0.33
  output_nodes:
  - id: building_electricity_use
    to_dimensions:
    - id: emission_sectors
      categories: [residential_energy]

- id: electricity_replacing_natural_gas_commercial
  name: Electricity that replaces natural gas in commercial buildings
  name_es-US: Electricidad que reemplaza al gas natural en edificios comerciales
  type: simple.FixedMultiplierNode
  quantity: energy
  unit: kWh/a
  params:
  - id: multiplier
    value: -0.39
  output_nodes:
  - id: building_electricity_use
    to_dimensions:
    - id: emission_sectors
      categories: [commercial_industrial_energy]

# Natural gas

- id: emission_factor_natural_gas
  name: Emission factor of natural gas
  name_es-US: Factor de emisión del gas natural
  type: simple.AdditiveNode
  quantity: emission_factor
  unit: t/Mthm
  input_datasets:
  - longmont/emission_factor_natural_gas
  input_dataset_processors: [LinearInterpolation]
  output_dimensions: [greenhouse_gases, energy_carrier]

- id: leakage_from_natural_gas_emissions
  name: Emissions from natural gas leakage
  name_es-US: Emisiones por fugas de gas natural
  category: leakage_from_natural_gas
  type: simple.FixedMultiplierNode
  quantity: emissions
  unit: t/a
  input_dimensions: [emission_sectors]
  output_dimensions: [emission_sectors]
  input_nodes:
  - building_natural_gas_use
  output_nodes:
  - id: fugitive_emissions
    from_dimensions:
    - id: emission_sectors
      flatten: true
    to_dimensions:
    - id: emission_scope
      categories: [scope1]
  params:
  - id: multiplier
    value: 0.18409014  # =(D47*100000/1028*0.02832*0.8*0.934/1000*0.003*'Emission Factors and Constants'!$C$21)+(D47*100000/1028*0.02832*0.8*0.01/1000*0.003) = D47 * 0.00018409014
    unit: kg/therm

- id: natural_gas_consumption_emissions
  name: Natural gas consumption emissions
  name_es-US: Emisiones del consumo de gas natural
  type: simple.EmissionFactorActivity
  quantity: emissions
  unit: t/a
  output_dimensions: [emission_sectors, greenhouse_gases, energy_carrier]
  input_nodes:
  - id: building_natural_gas_use
    to_dimensions:
    - id: emission_sectors
    - id: energy_carrier
      categories: [natural_gas]
  - id: emission_factor_natural_gas
    to_dimensions:
    - id: greenhouse_gases
    - id: energy_carrier
  output_nodes:
  - id: building_emissions
    from_dimensions:
    - id: energy_carrier
      flatten: true
    - id: greenhouse_gases
      flatten: true
    - id: emission_sectors
      flatten: true
    to_dimensions:
    - id: emission_scope
      categories: [scope1]

# Other fuels

- id: stationary_fuel_consumption
  name: Other stationary fuel consumption
  name_es-US: Consumo de otros combustibles estacionarios
  type: simple.AdditiveNode
  quantity: energy
  unit: gal/a
  input_datasets:
  - longmont/stationary_fuel_use
  input_dimensions: [emission_sectors, energy_carrier]
  output_dimensions: [emission_sectors, energy_carrier]

- id: emission_factor_fuel
  name: Emission factor of stationary fuels
  name_es-US: Factor de emisión de combustibles estacionarios
  type: simple.AdditiveNode
  quantity: emission_factor
  unit: t/gal
  input_datasets:
  - longmont/emission_factor_fuels
  input_dataset_processors: [LinearInterpolation]
  output_dimensions: [energy_carrier, greenhouse_gases]

- id: stationary_fuel_consumption_emissions
  name: Stationary fuel consumption emissions
  name_es-US: Emisiones del consumo de combustible estacionario
  description: <p>1) Stationary Diesel Use data was provided by CDPHE. Spreadsheet
    on file.</p> <p>2) Xcel Energy emission factor, electricity and natural gas usage
    data, and renewable energy data is from Xcel's 2021 Community Energy Report for
    Longmont, on file.</p> <p>3) Longmont Power & Communications data provided. PDF
    on file. The commercial buildings in Longmont's Weld County portion consumed 31,000,000
    kWh in 2021.</p> <p>4) T&D losses are calculated for Xcel and Longmont based on
    the EIA 861 (https://www.eia.gov/electricity/data/eia861/) reported data. Specifically
    the Utility Operational Data_2021. Spreadsheet on file.</p> <p>5) Propane data
    provided by FerrellGas. Spreadsheet on file.</p> <p>6) Houses heated with wood
    were pulled from the US Census Bureau, data on file. It was assumed that all of
    the houses heated by wood in Longmont fell within the Boulder County portion of
    Longmont.</p> <p>7) Longmont Power and Communications data was provided by Longmont
    Power & Communications. PDF on file.</p> <p>8) Longmont Power & Communications
    and Lyons Municipal rooftop solar data was provided in kW of capacity rather than
    kWh generated. NREL's PVWatts was used to estimate kWh generated by rooftop solar
    systems. PDF of results on file. See https://pvwatts.nrel.gov/</p> <p>10) Due
    to Xcel's 15/15 rule, with less than 15 customers in the commercial and residential
    data sets they cannot provide usage for those customers to avoid violating privacy
    concerns. Therefore Lotus applied the average residential and commercial kWh use
    from LPC to the 7 residential and commercial customers (respectively) in Xcel
    territory to estimate use.</p> <p>11) PRPA emission factor and transmission and
    distribution loss rate for 2021 was provided. Email on file. Emissions factor
    value represents Longmont's load share emissions rate without unbundled RECs.</p>
  description_es-US: <p>1) Los datos sobre el consumo de diésel estacionario fueron
    brindados por el CDPHE. Hoja de cálculo en el archivo.</p> <p>2) El factor de
    emisión de Xcel Energy, los datos de consumo de electricidad y gas natural y los
    datos de energía renovable provienen del Informe de energía comunitaria 2021 de
    Xcel para Longmont (en el archivo).</p> <p>3) Datos facilitados por Longmont Power
    & Communications. PDF en el archivo. Los edificios comerciales en la parte del
    condado de Weld de Longmont consumieron 31.000.000 kWh en el año 2021.</p> <p>4)
    Las pérdidas de transmisión y distribución se calculan para Xcel y Longmont según
    los datos de la EIA 861 (https://www.eia.gov/electricity/data/eia861/). Específicamente
    los Datos operativos de servicios públicos 2021. Hoja de cálculo en el archivo.</p>
    <p>5) Datos de propano facilitados por FerrellGas. Hoja de cálculo en el archivo.</p>
    <p>6) Las casas con calefacción de madera fueron retiradas de la Oficina del Censo
    de los Estados Unidos (datos en el archivo). Se supuso que todas las casas con
    calefacción de madera se encontraban en la parte del condado de Boulder de Longmont.</p>
    <p>7) Los datos de energía y comunicaciones de Longmont fueron facilitados por
    Longmont Power & Communications. PDF en el archivo.</p> <p>8) Los datos de sistemas
    solares de techo de Longmont Power & Communications y Lyons Municipal se ofrecieron
    en kW de capacidad en lugar de kWh generados. Los PVWatts del NREL se utilizaron
    para estimar los kWh generados por los sistemas solares de techo. PDF de los resultados
    en el archivo. Visite https://pvwatts.nrel.gov/</p> <p>10) Debido a la regla 15/15
    de Xcel, con menos de 15 clientes en los conjuntos de datos comerciales y residenciales,
    no pueden brindar el consumo de esos clientes para evitar problemas de privacidad.
    Por lo tanto, Lotus aplicó el consumo promedio de kWh residencial y comercial
    de LPC a los siete clientes residenciales y comerciales (respectivamente) en el
    territorio de Xcel para estimar el consumo.</p> <p>11) Se proporcionó la tasa
    de pérdida de transmisión y distribución y el factor de emisión de la PRPA de
    2021. Correo electrónico en el archivo. El valor del factor de emisiones representa
    la tasa de emisiones de carga compartida de Longmont sin REC desagregados.</p>
  type: simple.EmissionFactorActivity
  quantity: emissions
  unit: t/a
  output_dimensions: [greenhouse_gases, emission_sectors, energy_carrier]
  input_nodes:
  - id: stationary_fuel_consumption
    to_dimensions:
    - id: emission_sectors
    - id: energy_carrier
  - id: emission_factor_fuel
    to_dimensions:
    - id: greenhouse_gases
    - id: energy_carrier
  output_nodes:
  - id: building_emissions
    from_dimensions:
    - id: energy_carrier
      flatten: true
    - id: greenhouse_gases
      flatten: true
    - id: emission_sectors
      flatten: true
    to_dimensions:
    - id: emission_scope
      categories: [scope1]

# Wood

- id: stationary_wood_consumption
  name: Stationary wood consumption
  name_es-US: Consumo de madera estacionario
  type: simple.AdditiveNode
  quantity: energy
  unit: MMBtu/a
  input_datasets:
  - longmont/stationary_wood_consumption
  input_dimensions: [emission_sectors]
  output_dimensions: [energy_carrier, emission_sectors]

- id: emission_factor_wood
  name: Emission factor of wood
  name_es-US: Factor de emisión de la madera
  type: simple.AdditiveNode
  quantity: emission_factor
  unit: kg/MMBtu
  input_datasets:
  - longmont/emission_factor_wood
  output_dimensions: [energy_carrier, greenhouse_gases]

- id: wood_consumption_emissions
  name: Wood consumption emissions
  name_es-US: Emisiones del consumo de madera
  type: simple.EmissionFactorActivity
  quantity: emissions
  unit: t/a
  output_dimensions: [greenhouse_gases, emission_sectors, energy_carrier]
  input_nodes:
  - id: stationary_wood_consumption
    to_dimensions:
    - id: emission_sectors
    - id: energy_carrier
  - id: emission_factor_wood
    to_dimensions:
    - id: greenhouse_gases
    - id: energy_carrier
  output_nodes:
  - id: building_emissions
    from_dimensions:
    - id: energy_carrier
      flatten: true
    - id: greenhouse_gases
      flatten: true
    - id: emission_sectors
      flatten: true
    to_dimensions:
    - id: emission_scope
      categories: [scope1]

# Losses

- id: electricity_loss_fraction
  name: Electricity loss fraction
  name_es-US: Fracción de pérdida de electricidad
  type: simple.AdditiveNode
  quantity: fraction
  unit: '%'
  input_datasets:
  - id: longmont/transmission_and_distribution_loss
    filters:
    - column: site
      value: longmont_power
  output_dimensions: [energy_carrier]
  output_nodes:
  - id: electricity_losses
    from_dimensions:
    - id: energy_carrier
      categories: [electricity]
      flatten: true
    to_dimensions: []

- id: electricity_losses
  name: Electricity losses
  name_es-US: Pérdidas de electricidad
  type: simple.MultiplicativeNode
  quantity: energy
  unit: GWh/a
  input_dimensions: [emission_sectors]
  output_dimensions: [emission_sectors]
  input_nodes:
  - id: electricity_use
    tags: [non_additive]
    to_dimensions:
    - id: emission_sectors

- id: electricity_loss_emissions
  name: Emissions due to electricity losses
  name_es-US: Emisiones por pérdidas de electricidad
  type: simple.EmissionFactorActivity
  quantity: emissions
  unit: t/a
  input_nodes:
  - id: electricity_losses
    to_dimensions:
    - id: emission_sectors
  - id: electricity_emission_factor
    to_dimensions:
    - id: greenhouse_gases
  output_dimensions: [emission_sectors, greenhouse_gases]
  output_nodes:
  - id: electricity_consumption_emissions
    to_dimensions:
    - id: emission_sectors
    - id: greenhouse_gases

# TEMPORARY

- id: net_emissions2
  name: Net emissions2
  type: simple.AdditiveNode
  quantity: emissions
  unit: kt_co2e/a
  input_dimensions: [scope]
  output_dimensions: [scope]

#
# NEW TRANSPORTATION
#
<<<<<<< HEAD
=======
# Road transportation

>>>>>>> 5e6282a9
- id: number_of_cars
  name: Number of cars
  type: generic.GenericNode
  quantity: number
<<<<<<< HEAD
  unit: pcs
=======
  unit: v
>>>>>>> 5e6282a9
  input_dimensions: [vehicle_type, energy_carrier]
  output_dimensions: [vehicle_type, energy_carrier]
  input_datasets:
  - id: longmont/longmont_registered_vehicle_data
    tags: [baseline]
    column: number_of_registered_vehicles

- id: gpd_distance_miles
  name: GDP distance miles
  type: generic.GenericNode
  quantity: number
  unit: VMT/a
  input_datasets:
  - id: longmont/gpd_distance_miles
    tags: [baseline]
    column: mileage

- id: vehicle_mileage_by_type
  name: Vehicle mileage by type
  type: generic.GenericNode
  quantity: mileage
  unit: VMT/a
  input_dimensions: [vehicle_type, energy_carrier]
  output_dimensions: [vehicle_type, energy_carrier]
  input_nodes:
  - id: number_of_cars
    tags: [use_as_shares]
  - id: gpd_distance_miles
    to_dimensions: []
  params:
    operations: add,use_as_shares

- id: electricity_emission_factor2
  name: Electricity emission factor
  type: generic.GenericNode
  quantity: emission_factor
  unit: g/kWh
  input_dimensions: [ghg, energy_carrier]
  output_dimensions: [ghg, energy_carrier]
  input_datasets:
  - id: longmont/electricity_emission_factor_for_transportation
    tags: [baseline]
    column: emission_factor

- id: transportation_ch4_emission_factors
  name: Transportation CH4 and N2O emission factors
  type: generic.GenericNode
  quantity: emission_factor
  unit: g/VMT
  input_dimensions: [vehicle_type, energy_carrier, ghg]
  output_dimensions: [vehicle_type, energy_carrier, ghg]
  input_datasets:
  - id: longmont/transportation_emission_factors
    tags: [baseline]
    column: emission_factor

- id: transportation_emission_factors
  name: Transportation emission factors
  type: generic.GenericNode
  quantity: emission_factor
  unit: t/gal
  input_dimensions: [ghg, energy_carrier]
  output_dimensions: [ghg, energy_carrier]
  input_datasets:
  - id: longmont/transportation_emission_factors
    tags: [baseline]
    column: fuel_emission_factor

- id: transportation_ch4_emissions
  name: Transportation CH4 and N2O emissions
  type: generic.GenericNode
  quantity: emissions
<<<<<<< HEAD
  unit: kt/a
=======
  unit: kt_co2e/a
>>>>>>> 5e6282a9
  input_dimensions: [vehicle_type, energy_carrier, ghg]
  output_dimensions: [vehicle_type, energy_carrier, ghg]
  input_nodes:
  - id: vehicle_mileage_by_type
    to_dimensions:
    - id: vehicle_type
    - id: energy_carrier
  - id: transportation_ch4_emission_factors
<<<<<<< HEAD
=======
  - id: global_warming_potential_100a2
    to_dimensions:
    - id: ghg
>>>>>>> 5e6282a9

- id: vehicle_energy_efficiency
  name: Vehicle energy efficiency
  type: generic.GenericNode
  quantity: energy_factor
  unit: VMT/gal
  input_dimensions: [vehicle_type, energy_carrier]
  output_dimensions: [vehicle_type, energy_carrier]
  input_datasets:
  - id: longmont/vehicle_energy_efficiency
    tags: [baseline]
    column: mpg

<<<<<<< HEAD
- id: transportation_emissions2
  name: Transportation emissions2
  type: generic.GenericNode
  quantity: emissions
  unit: kt/a
=======
- id: road_transportation_emissions2
  name: Road transportation emissions2
  type: generic.GenericNode
  quantity: emissions
  unit: kt_co2e/a
>>>>>>> 5e6282a9
  input_dimensions: [vehicle_type, energy_carrier, ghg]
  output_dimensions: [vehicle_type, energy_carrier, ghg]
  input_nodes:
  - id: vehicle_mileage_by_type
    to_dimensions:
    - id: vehicle_type
    - id: energy_carrier
  - id: vehicle_energy_efficiency
    tags: [geometric_inverse]
    to_dimensions:
    - id: vehicle_type
    - id: energy_carrier
  - id: transportation_emission_factors
    to_dimensions:
    - id: ghg
    - id: energy_carrier
<<<<<<< HEAD
  - id: transportation_ch4_emissions
  output_nodes:
  - id: net_emissions
    from_dimensions:
    - id: vehicle_type
      flatten: true
=======
  - id: global_warming_potential_100a2
    to_dimensions:
    - id: ghg
  - id: transportation_ch4_emissions
  output_nodes:
  - id: transportation_emissions2
    from_dimensions:
    - id: vehicle_type
      flatten: true
    to_dimensions:
    - id: energy_carrier
    - id: ghg

- id: transportation_emissions2
  name: Transportation emissions2
  type: simple.AdditiveNode
  quantity: emissions
  unit: kt_co2e/a
  input_dimensions: [energy_carrier, ghg]
  output_dimensions: [energy_carrier, ghg]
  output_nodes:
  - id: net_emissions2
    from_dimensions:
>>>>>>> 5e6282a9
    - id: energy_carrier
      flatten: true
    - id: ghg
      flatten: true
    to_dimensions:
<<<<<<< HEAD
    - id: emission_scope
      categories: [scope2] # FIXME
=======
    - id: scope
      categories: [scope1] # FIXME

# Transit

- id: total_transit_vmt
  name: Total transit VMT
  type: generic.GenericNode
  quantity: mileage
  unit: VMT/a
  input_dimensions: [service, vehicle_type, energy_carrier]
  output_dimensions: [service, vehicle_type, energy_carrier]
  input_datasets:
  - id: longmont/transit_data
    tags: [baseline]
    forecast_from: 2025
    column: transit_vmt

- id: transit_percentage_attributable_to_longmont
  name: Transit percentage attributable to Longmont
  type: generic.GenericNode
  quantity: fraction
  unit: '%'
  input_dimensions: [service, vehicle_type, energy_carrier]
  output_dimensions: [service, vehicle_type, energy_carrier]
  input_datasets:
  - id: longmont/transit_data
    tags: [baseline]
    forecast_from: 2025
    column: percent_attributable

- id: transit_mpg
  name: Transit MPG
  type: generic.GenericNode
  quantity: mileage
  unit: VMT/gal
  input_dimensions: [service, vehicle_type, energy_carrier]
  output_dimensions: [service, vehicle_type, energy_carrier]
  input_datasets:
  - id: longmont/transit_data
    tags: [baseline]
    forecast_from: 2025
    column: transit_mpg

- id: transit_fuel_use
  name: Transit fuel use
  type: generic.GenericNode
  quantity: energy
  unit: gal/a
  input_dimensions: [service, vehicle_type, energy_carrier]
  output_dimensions: [service, vehicle_type, energy_carrier]
  input_nodes:
  - id: total_transit_vmt
  - id: transit_percentage_attributable_to_longmont
  - id: transit_mpg
    tags: [geometric_inverse]

- id: transit_co2_emissions
  name: Transit CO2 emissions
  type: generic.GenericNode
  quantity: emissions
  unit: t_co2e/a
  input_dimensions: [service, vehicle_type, energy_carrier, ghg]
  output_dimensions: [service, vehicle_type, energy_carrier, ghg]
  input_nodes:
  - id: transit_fuel_use
    to_dimensions:
    - id: service
    - id: vehicle_type
    - id: energy_carrier
  - id: transportation_emission_factors
    to_dimensions:
    - id: energy_carrier
    - id: ghg
  - id: global_warming_potential_100a2
    to_dimensions:
    - id: ghg
  output_nodes:
  - id: road_transportation_emissions2
    from_dimensions:
    - id: service
      flatten: true
    to_dimensions:
    - id: vehicle_type
    - id: energy_carrier
    - id: ghg

# Railways

- id: total_railway_ghg_emissions_boulder_county
  name: Total Railway GHG Emissions Boulder County
  type: generic.GenericNode
  quantity: emissions
  unit: t/a
  input_dimensions: [ghg]
  output_dimensions: [ghg]
  input_datasets:
  - id: longmont/total_railway_ghg_emissions_boulder_county
    tags: [baseline]
    forecast_from: 2025
    column: railway_emissions

- id: proportion_of_rail_lines_in_longmont
  name: Proportion of Rail Lines in Longmont
  type: generic.GenericNode
  quantity: emissions
  unit: '%'
  input_datasets:
  - id: longmont/total_railway_ghg_emissions_boulder_county
    tags: [baseline]
    forecast_from: 2025
    column: proportion_of_rail_lines_in_longmont

- id: railway_emissions
  name: Railway emissions
  type: generic.GenericNode
  quantity: emissions
  unit: t_co2e/a
  input_dimensions: [ghg]
  output_dimensions: [ghg]
  input_nodes:
  - id: total_railway_ghg_emissions_boulder_county
  - id: proportion_of_rail_lines_in_longmont
    to_dimensions: []
  - id: global_warming_potential_100a2
  output_nodes:
  - id: transportation_emissions2
    to_dimensions:
    - id: ghg
    - id: energy_carrier
      categories: [mixed]

# AVIATION

- id: aviation_fuel_usage
  name: Aviation fuel usage
  type: generic.GenericNode
  quantity: energy
  unit: gal/a
  input_dimensions: [energy_carrier, airport, scope]
  output_dimensions: [energy_carrier, airport, scope]
  input_datasets:
  - id: longmont/aviation_data
    tags: [baseline]
    column: total_fuel_used

- id: aviation_fuel_emission_factors
  name: Aviation fuel emission factors
  type: generic.GenericNode
  quantity: emission_factor
  unit: g/gal
  input_dimensions: [energy_carrier, ghg, source]
  output_dimensions: [energy_carrier, ghg, source]
  input_datasets:
  - id: longmont/aviation_data
    tags: [baseline]
    column: fuel_emission_factors

- id: aviation_emissions2
  name: Aviation emissions 2
  type: generic.GenericNode
  quantity: emissions
  unit: kt_co2e/a
  input_dimensions: [airport, energy_carrier, ghg, scope]
  output_dimensions: [airport, energy_carrier, ghg, scope]
  input_nodes:
  - id: aviation_fuel_usage
    to_dimensions:
    - id: energy_carrier
    - id: airport
    - id: scope
  - id: aviation_fuel_emission_factors
    from_dimensions:
    - id: source
      flatten: true
    to_dimensions:
    - id: energy_carrier
    - id: ghg
  - id: global_warming_potential_100a2
    to_dimensions:
    - id: ghg
  output_nodes:
  - id: transportation_emissions2
    from_dimensions:
    - id: airport
      flatten: true
    - id: scope
      flatten: true
    to_dimensions:
    - id: energy_carrier
    - id: ghg

# WASTE

- id: waste_emission_factors
  name: Waste emission factors
  type: generic.GenericNode
  quantity: emission_factor
  unit: t/short_ton
  input_dimensions: [waste, ghg]
  output_dimensions: [waste, ghg]
  input_datasets:
  - id: longmont/waste_emission_factors
    tags: [baseline]
    column: waste_emission_factor

- id: gas_collection_rate
  name: Gas collection rate
  type: generic.GenericNode
  quantity: fraction
  unit: '%'
  input_datasets:
  - id: longmont/waste_data
    tags: [baseline]
    column: gas_collection_rate

- id: waste_landfilled
  name: Waste landfilled
  type: generic.GenericNode
  quantity: mass
  unit: short_ton/a
  input_dimensions: [scope, waste]
  output_dimensions: [scope, waste]
  input_datasets:
  - id: longmont/waste_data
    tags: [baseline]
    column: waste_landfilled

- id: msw_characterization
  name: MSW characterization
  type: generic.GenericNode
  quantity: fraction
  unit: '%'
  input_dimensions: [waste]
  output_dimensions: [waste]
  input_datasets:
  - id: longmont/waste_characterization
    tags: [baseline]
    column: msw_characterization

- id: landfilled_waste_emissions
  name: Landfilled waste emissions
  type: generic.GenericNode
  quantity: emissions
  unit: t_co2e/a
  input_dimensions: [scope, waste, ghg]
  output_dimensions: [scope, waste, ghg]
  input_nodes:
  - id: waste_landfilled
    tags: [non_additive]
    from_dimensions:
    - id: waste
      flatten: true
    to_dimensions:
    - id: scope
  - id: msw_characterization
    to_dimensions:
    - id: waste
  - id: waste_emission_factors
    to_dimensions:
    - id: waste
    - id: ghg
  - id: gas_collection_rate
    tags: [complement]
    to_dimensions: []
  - id: global_warming_potential_100a2
    to_dimensions:
    - id: ghg
  output_nodes:
  - id: waste_emissions2
    from_dimensions:
    - id: waste
      flatten: true

- id: composted_waste_emission_factor
  name: Composted waste emission factor
  type: generic.GenericNode
  quantity: emission_factor
  unit: t/short_ton
  input_dimensions: [ghg]
  output_dimensions: [ghg]
  input_datasets:
  - id: longmont/waste_emission_factors
    tags: [baseline]
    column: composting_emission_factor

- id: waste_composted
  name: Waste composted
  type: generic.GenericNode
  quantity: mass
  unit: short_ton/a
  input_dimensions: [scope]
  output_dimensions: [scope]
  input_datasets:
  - id: longmont/waste_data
    tags: [baseline]
    column: waste_composted

- id: composted_waste_emissions
  name: Composted waste emissions
  type: generic.GenericNode
  quantity: emissions
  unit: t_co2e/a
  input_dimensions: [scope, ghg]
  output_dimensions: [scope, ghg]
  input_nodes:
  - id: composted_waste_emission_factor
    to_dimensions:
    - id: ghg
  - id: waste_composted
    tags: [non_additive]
    to_dimensions:
    - id: scope
  - id: global_warming_potential_100a2
    to_dimensions:
    - id: ghg
  output_nodes:
  - id: waste_emissions2

- id: informational_composting_emission_factor
  name: Informational composting emission factor
  type: generic.GenericNode
  quantity: emission_factor
  unit: t/short_ton
  input_dimensions: [scope, ghg]
  output_dimensions: [scope, ghg]
  input_datasets:
  - id: longmont/waste_emission_factors
    tags: [baseline]
    column: informational_composting_emission_factor

- id: informational_composting_emission_reduction
  name: Informational composting emission reduction
  type: generic.GenericNode
  quantity: emissions
  unit: t_co2e/a
  input_dimensions: [scope, ghg]
  output_dimensions: [scope, ghg]
  input_nodes:
  - id: informational_composting_emission_factor
    to_dimensions:
    - id: ghg
    - id: scope
  - id: waste_composted
    tags: [non_additive]
    from_dimensions:
    - id: scope
      flatten: true
    to_dimensions:
    - id: scope
      categories: [informational]
  - id: global_warming_potential_100a2
    to_dimensions:
    - id: ghg
  output_nodes:
  - id: waste_emissions2

- id: waste_recycled
  name: Waste recycled
  type: generic.GenericNode
  quantity: mass
  unit: short_ton/a
  input_dimensions: [scope]
  output_dimensions: [scope]
  input_datasets:
  - id: longmont/waste_data
    tags: [baseline]
    column: waste_recycled

- id: recycling_characterization
  name: Recycling characterization
  type: generic.GenericNode
  quantity: fraction
  unit: '%'
  input_dimensions: [waste]
  output_dimensions: [waste]
  input_datasets:
  - id: longmont/waste_characterization
    tags: [baseline]
    column: recycling_characterization

- id: recycling_instead_of_virgin
  name: Recycling instead of virgin materials
  type: generic.GenericNode
  quantity: emission_factor
  unit: t/short_ton
  input_dimensions: [waste, ghg]
  output_dimensions: [waste, ghg]
  input_datasets:
  - id: longmont/waste_emission_factors
    tags: [baseline]
    column: recycling_instead_of_virgin

- id: landfill_gas_collection
  name: Landfill gas collection factor
  type: generic.GenericNode
  quantity: emission_factor
  unit: t/short_ton
  input_dimensions: [waste, ghg]
  output_dimensions: [waste, ghg]
  input_datasets:
  - id: longmont/waste_emission_factors
    tags: [baseline]
    column: landfill_gas_collection

- id: recycling_emission_factor
  name: Recycling emission factor
  type: generic.GenericNode
  quantity: emission_factor
  unit: t/short_ton
  input_dimensions: [waste, ghg]
  output_dimensions: [waste, ghg]
  input_nodes:
  - id: recycling_instead_of_virgin
  - id: landfill_gas_collection

- id: recycling_emission_reduction
  name: Recycling emission reduction
  type: generic.GenericNode
  quantity: emissions
  unit: t_co2e/a
  input_dimensions: [scope, ghg, waste]
  output_dimensions: [scope, ghg, waste]
  input_nodes:
  - id: recycling_emission_factor
    to_dimensions:
    - id: ghg
    - id: waste
  - id: waste_recycled
    tags: [non_additive]
    to_dimensions:
    - id: scope
  - id: recycling_characterization
    to_dimensions:
    - id: waste
  - id: global_warming_potential_100a2
    to_dimensions:
    - id: ghg
  output_nodes:
  - id: waste_emissions2
    from_dimensions:
    - id: waste
      flatten: true

- id: global_warming_potential_100a2
  name: Global warming potential2
  type: generic.GenericNode
  quantity: ratio
  unit: t_co2e/t
  input_dimensions: [ghg]
  output_dimensions: [ghg]
  input_datasets:
  - id: longmont/global_warming_potentials
    tags: [baseline]
    column: global_warming_potential

- id: waste_emissions2
  name: Waste emissions2
  type: simple.AdditiveNode
  quantity: emissions
  unit: t_co2e/a
  input_dimensions: [scope, ghg]
  output_dimensions: [scope, ghg]
  output_nodes:
  - id: net_emissions2
    from_dimensions:
    - id: ghg
      flatten: true

# IPPU

- id: commercial_air_conditioned_square_footage
  name: Commercial air-conditioned square footage
  type: generic.GenericNode
  quantity: floor_area
  unit: sq_ft
  input_datasets:
  - id: longmont/ippu
    tags: [baseline]
    column: commercial_square_footage_air_conditioned

- id: square_feet_per_ton_of_cooling
  name: Square feet per ton of cooling
  type: generic.GenericNode
  quantity: floor_area
  unit: sq_ft/refrigeration_ton
  input_datasets:
  - id: longmont/ippu
    tags: [baseline]
    column: square_feet_per_ton_of_cooling

- id: amount_of_refrigerant
  name: Amount of refrigerant
  type: generic.GenericNode
  quantity: mass
  unit: kg/refrigeration_ton
  input_dimensions: [ghg]
  output_dimensions: [ghg]
  input_datasets:
  - id: longmont/ippu
    tags: [baseline]
    column: amount_of_refrigerant

- id: refrigerant_loss
  name: Refrigerant loss
  type: generic.GenericNode
  quantity: emission_factor
  unit: '%/a'
  input_datasets:
  - id: longmont/ippu
    tags: [baseline]
    column: estimated_refrigerant_loss

- id: refrigerant_emissions
  name: Refrigerant emissions
  type: generic.GenericNode
  quantity: emissions
  unit: t_co2e/a
  input_dimensions: [ghg]
  output_dimensions: [ghg]
  input_nodes:
  - id: commercial_air_conditioned_square_footage
    to_dimensions: []
  - id: square_feet_per_ton_of_cooling
    tags: [geometric_inverse]
    to_dimensions: []
  - id: amount_of_refrigerant
  - id: refrigerant_loss
    to_dimensions: []
  - id: global_warming_potential_100a2
  output_nodes:
  - id: ippu_emissions2

- id: ippu_emissions2
  name: IPPU emissions
  type: generic.GenericNode
  quantity: emissions
  unit: t_co2e/a
  input_dimensions: [ghg]
  output_dimensions: [ghg]
  output_nodes:
  - id: net_emissions2
    from_dimensions:
    - id: ghg
      flatten: true
    to_dimensions:
    - id: scope
      categories: [scope1]
>>>>>>> 5e6282a9

#OLD TRANSPORTATION NODES

- id: transportation_emissions
  name: Transportation emissions
  name_es-US: Emisiones del transporte
  type: simple.AdditiveNode
  quantity: emissions
  unit: kt/a
  color: '#F4BD7B'
  input_dimensions: [emission_scope]
  output_dimensions: [emission_scope]
  input_dataset_processors: [LinearInterpolation]
  output_nodes:
  - id: net_emissions

- id: emission_factor_fuels
  name: Fuel emission factors for CO2
  name_es-US: Factores de emisión de combustible de CO2
  type: simple.AdditiveNode
  quantity: emission_factor
  unit: kg/gal
  input_datasets:
  - longmont/emission_factor_fuels
  input_dimensions: [energy_carrier, greenhouse_gases]
  output_dimensions: [energy_carrier, greenhouse_gases]

- id: registered_vehicles
  name: Registered vehicles
  name_es-US: Vehículos matriculados
  type: simple.FixedMultiplierNode
  quantity: number
  unit: vehicle
  input_nodes:
  - population
  params:
  - id: multiplier
    value: 0.8140
    unit: vehicle/person
    is_customizable: false

- id: miles_per_gallon
  name: Miles per gallon
  name_es-US: Millas por galón
  type: simple.AdditiveNode
  quantity: fuel_consumption
  unit: miles/gallon
  input_datasets:
  - longmont/miles_per_gallon

- id: vehicle_miles_per_vehicle
  name: Vehicle miles per vehicle
  name_es-US: Millas vehiculares por vehículo
  description: '<p>The model has two different estimates for VMT: <ul><li>Row 50:
    Average annual VMT per Vehicle (from BAU, year 2018) 4,671.6 mi/vehicle/a</li>
    <li>Row 76: Average annual VMT (from assumption, year 2018) 7,982 mi/vehicle/a</li></ul></p>
    <p><b>Unit:</b> mi/(yr. v) = miles per year per vehicle</p>'
  description_es-US: '<p>El modelo tiene dos estimaciones diferentes para VMT: <ul><li>Fila
    50: VMT promedio anual por vehículo (de BAU, año 2018) 4671,6 mi/vehículo/a</li>
    <li>Fila 76: VMT promedio anual (a partir del supuesto, año 2018) 7982 mi/vehículo/a</li></ul></p>
    <p><b>Unidad:</b> mi/(año v) = millas al año por vehículo</p>'
  type: simple.AdditiveNode
  quantity: mileage
  unit: miles/vehicle/a
  input_datasets:
  - longmont/annual_vehicle_miles_per_vehicle

- id: registered_electric_vehicles
  name: Registered electric vehicles
  name_es-US: Vehículos eléctricos matriculados
  type: simple.AdditiveNode
  quantity: number
  unit: vehicle
  input_datasets:
  - longmont/registered_electric_vehicles

- id: registered_non_electric_vehicles
  name: Registered non-electric vehicles
  name_es-US: Vehículos no eléctricos matriculados
  type: simple.SubtractiveNode
  quantity: number
  unit: vehicle
  input_nodes:
  - registered_vehicles
  - registered_electric_vehicles

- id: total_vehicle_miles_traveled
  name: Total combustion engine vehicle miles traveled
  name_es-US: Millas totales recorridas por vehículos con motor de combustión
  description: <p><b>Unit:</b> Mmi/yr. = million miles per year (possibly cap. = per
    capita)</p>
  description_es-US: <p><b>Unidad:</b> Mmi/año = millones de millas al año (posiblemente
    cap. = per cápita)</p>
  type: simple.MultiplicativeNode
  quantity: mileage
  unit: Mmiles/a
  input_nodes:
  - vehicle_miles_per_vehicle
  - registered_non_electric_vehicles

- id: non_electric_vehicle_fuel_use
  name: Non-electric vehicle fuel use
  name_es-US: Consumo de combustible en vehículos no eléctricos
  type: simple.DivisiveNode
  quantity: energy
  unit: gallons/a
  input_nodes:
  - total_vehicle_miles_traveled
  - miles_per_gallon

- id: vehicle_fuel_emissions
  name: Vehicle fuel emissions
  name_es-US: Emisiones de combustible de vehículos
  type: simple.MultiplicativeNode
  quantity: emissions
  unit: kt/a
  input_dimensions: [energy_carrier, greenhouse_gases]
  output_dimensions: [energy_carrier, greenhouse_gases]
  input_nodes:
  - id: non_electric_vehicle_fuel_use
    to_dimensions:
    - id: energy_carrier
      categories: [petrol]
  - id: emission_factor_fuels
    to_dimensions:
    - id: energy_carrier
    - id: greenhouse_gases
  output_nodes:
  - id: on_road_transportation_emissions
    from_dimensions:
    - id: greenhouse_gases
      flatten: true
    - id: energy_carrier
      flatten: true
    to_dimensions:
    - id: emission_scope
      categories: [scope1]

- id: vehicle_electricity_emissions
  name: Vehicle electricity emissions
  name_es-US: Emisiones de electricidad de vehículos
  type: simple.MultiplicativeNode
  quantity: emissions
  unit: kt/a
  input_dimensions: [greenhouse_gases]
  output_dimensions: [greenhouse_gases]
  input_nodes:
  - id: vehicle_electricity_use
    from_dimensions:
    - id: emission_sectors
      flatten: true
    to_dimensions: []
  - id: electricity_emission_factor
    to_dimensions:
    - id: greenhouse_gases
  output_nodes:
  - id: on_road_transportation_emissions
    from_dimensions:
    - id: greenhouse_gases
      flatten: true
    to_dimensions:
    - id: emission_scope
      categories: [scope1]

- id: electric_vehicle_efficiency
  name: Electric vehicle efficiency
  name_es-US: Eficiencia del vehículo eléctrico
  type: simple.AdditiveNode
  quantity: fuel_consumption
  unit: kWh/mile
  input_datasets:
  - longmont/electric_vehicle_efficiency

- id: vehicle_electricity_use
  name: Vehicle electricity use
  name_es-US: Consumo de electricidad del vehículo
  description: <b>Unit:</b> kWh/yr. = kilowatt-hours per year.
  description_es-US: <b>Unidad:</b> kWh/año = kilovatios hora al año.
  type: simple.MultiplicativeNode
  quantity: energy
  unit: kWh/a
  input_dimensions: [emission_sectors]
  output_dimensions: [emission_sectors]
  input_nodes:
  - id: registered_electric_vehicles
    to_dimensions: []
  - id: vehicle_miles_per_vehicle
    to_dimensions: []
  - id: electric_vehicle_efficiency
    to_dimensions: []
  - vehicle_charging_shares

- id: vehicle_charging_shares
  name: Vehicle charging shares
  name_es-US: Acciones de carga de vehículos
  type: simple.AdditiveNode
  quantity: fraction
  unit: '%'
  input_datasets:
  - longmont/vehicle_charging_shares
  output_dimensions: [emission_sectors]

- id: free_rides_per_person
  name: Rides per person from Ride Free program
  name_es-US: Viajes por persona del programa Ride Free
  type: simple.AdditiveNode
  quantity: number
  unit: trip/inhabitant/a
  historical_values: [[2016, 1.101064], [2017, 1.101064], [2018, 1.101064], [2019,
      1.101064], [2020, 1.101064], [2021, 1.101064], [2022, 1.101064], [2023, 0]]

- id: ridership_program
  name: Ridership from Ride Free program
  name_es-US: Cantidad de pasajeros del programa Ride Free
  type: simple.MultiplicativeNode
  quantity: number
  unit: trip/a
  input_nodes:
  - free_rides_per_person
  - population

- id: vmt_change_due_to_public_transportation
  name: Change in vehicle miles traveled due to public transportation
  name_es-US: Cambio en las millas recorridas por vehículos debido al transporte público
  type: simple.FixedMultiplierNode
  quantity: mileage
  unit: miles/a
  input_nodes:
  - public_transportation_trips
  params:
  - id: multiplier
    value: -8.8
    unit: miles/trip
  output_nodes:
  - total_vehicle_miles_traveled

- id: modal_share_of_active_transportation
  name: Modal share of active transportation
  name_es-US: Reparto modal del transporte activo
  type: simple.AdditiveNode
  quantity: fraction
  unit: '%'
  historical_values: [[2016, 10.0], [2017, 10], [2018, 10], [2019, 10], [2020, 10],
    [2021, 10]]

- id: vmt_change_from_active_transportation
  name: Change in vehicle miles traveled due to active transportation
  name_es-US: Cambio en las millas recorridas por vehículos debido al transporte activo
  type: simple.ImprovementNode
  quantity: mileage
  unit: dimensionless
  input_nodes:
  - modal_share_of_active_transportation
  output_nodes:
  - id: total_vehicle_miles_traveled
    tags: [non_additive]

- id: public_transportation_change
  name: Public transportation change by last-mile actions
  name_es-US: Cambio de transporte público por acciones de última milla
  description: This is an intermediate node converting the action into a relative
    amount of trips (business-as-usual = 1).
  description_es-US: Este es un nodo intermedio que convierte la acción en una cantidad
    relativa de viajes (situación normal = 1).
  type: simple.ImprovementNode2
  quantity: ratio
  unit: dimensionless
  historical_values: [[2016, 1.0], [2021, 1.9]]
  input_dataset_processsors: [LinearInterpolation]

- id: public_transportation_trips_per_person
  name: Public transportation trips per person
  name_es-US: Viajes en transporte público por persona
  description: Without further actions, the number of public transportation trips
    per person is assumed to be constant and at the level of 2017.
  description_es-US: Sin más acciones; se supone que la cantidad de viajes en transporte
    público por persona es constante y se encuentra en el nivel de 2017.
  type: simple.FixedMultiplierNode
  quantity: number
  unit: trips/inhabitant/a
  historical_values: [[2016, 5.890474806], [2017, 5.890474806], [2018, 5.906333777],
    [2019, 5.922192747], [2020, 5.938051718], [2021, 5.953910689]]
  input_nodes:
  - public_transportation_change
  params:
  - id: multiplier
    value: 5.890474806
    unit: trip/inhabitant/a
  - id: replace_output_using_input_dataset
    value: true

- id: public_transportation_trips
  name: Public transportation trips
  name_es-US: Viajes en transporte público
  type: simple.MultiplicativeNode
  quantity: number
  unit: trip/a
  input_nodes:
  - population
  - public_transportation_trips_per_person
  - ridership_program

### WASTE

- id: amount_of_waste_per_person
  name: Amount of waste per person
  name_es-US: Cantidad de residuos por persona
  type: simple.AdditiveNode
  quantity: mass
  unit: short_ton/inhabitant/a
  input_datasets:
  - longmont/amount_of_waste
  input_dataset_processors: [LinearInterpolation]
  output_dimensions: [waste]

- id: amount_of_waste
  name: Total amount of waste
  name_es-US: Cantidad total de residuos
  type: simple.MultiplicativeNode
  quantity: mass
  unit: short_ton/a
  input_dimensions: [waste]
  output_dimensions: [waste]
  input_nodes:
  - id: amount_of_waste_per_person
  - id: population
    to_dimensions: []

- id: diversion_rate
  name: Diversion rate
  name_es-US: Tasa de desvío
  type: simple.AdditiveNode
  quantity: fraction
  unit: '%'
  historical_values: [[2016, 22.1], [2017, 22.1], [2018, 27.2], [2019, 27.2], [2020,
      31.1], [2021, 35.0]]

- id: waste_diversion
  name: Fraction of non-diverted waste
  name_es-US: Fracción de residuos no desviados
  type: simple.ImprovementNode
  quantity: fraction
  unit: dimensionless
  input_nodes:
  - diversion_rate

- id: amount_of_non_diverted_waste
  name: Amount of non-diverted waste
  name_es-US: Cantidad de residuos no desviados
  type: simple.MultiplicativeNode
  quantity: mass
  unit: short_ton/a
  input_nodes:
  - id: amount_of_waste
    tags: [non_additive]
    from_dimensions:
    - id: waste
      categories: [landfilled]
      flatten: true
  - id: waste_diversion
    tags: [non_additive]

- id: waste_emission_factor
  name: Waste emission factor
  name_es-US: Factor de emisión de residuos
  type: simple.AdditiveNode
  quantity: emission_factor
  unit: kg/short_ton
  historical_values: [[2016, 10.0], [2017, 10], [2018, 10], [2019, 6], [2020, 6],
    [2021, 6]]

- id: landfill_emissions
  name: Landfill emissions
  name_es-US: Emisiones de basureros
  type: simple.MultiplicativeNode
  quantity: emissions
  unit: metric_ton/a
  input_dimensions: [greenhouse_gases]
  output_dimensions: [greenhouse_gases]
  input_nodes:
  - id: amount_of_non_diverted_waste
    tags: [non_additive]
    to_dimensions:
    - id: greenhouse_gases
      categories: [ch4]
  - id: waste_emission_factor
    to_dimensions:
    - id: greenhouse_gases
      categories: [ch4]
  - id: global_warming_potential_100a
  output_nodes:
  - id: waste_disposal_emissions
    from_dimensions:
    - id: greenhouse_gases
      flatten: true
    to_dimensions:
    - id: emission_scope
      categories: [scope3]

- id: participation_smart_grid
  name: Participation in smart grid projects
  name_es-US: Participación en proyectos de redes inteligentes
  type: simple.AdditiveNode
  quantity: fraction
  unit: '%'
  historical_values: [[2016, 0], [2017, 0], [2018, 2], [2019, 5], [2020, 7], [2021,
      9]]

- id: smart_grid_improvement
  name: Relative improvement due to smart grid implementation
  name_es-US: Mejora relativa debido a la aplicación de redes inteligentes
  type: simple.AdditiveNode
  quantity: fraction
  unit: '%'
  historical_values: [[2016, 0], [2017, 0], [2018, 0], [2019, 0], [2020, 0], [2021,
      0]]

- id: smart_grid_benefits
  name: Smart grid action benefits
  name_es-US: Beneficios de la acción de redes inteligentes
  type: simple.ImprovementNode
  quantity: fraction
  unit: dimensionless
  historical_values: [[2016, 1.0], [2017, 1], [2018, 1], [2019, 1], [2020, 1]]
  input_nodes:
  - id: participation_smart_grid
    tags: [non_additive]
  - id: smart_grid_improvement
    tags: [non_additive]
  output_nodes:
  - id: electricity_use
    to_dimensions: []

- id: transmission_loss_change
  name: Transmission loss changes
  name_es-US: Cambios en la pérdida de transmisión
  type: simple.AdditiveNode
  quantity: fraction
  unit: '%'
  historical_values: [[2016, 0.0], [2017, 0], [2018, 0], [2019, 0], [2020, 0], [2021,
      0], [2022, 0]]

- id: transmission_loss_work_benefits
  name: Improvements due to transmission loss work
  name_es-US: Mejoras debido al trabajo de pérdida de transmisión
  description: Relative change of electricity use compared with the business as usual
    (baseline = 1).
  description_es-US: Cambio relativo del consumo de electricidad en comparación con
    el consumo normal (referencia = 1).
  type: simple.ImprovementNode
  quantity: fraction
  unit: dimensionless
  historical_values: [[2016, 1.0], [2017, 1], [2018, 1], [2019, 1], [2020, 1], [2021,
      1], [2022, 1]]
  input_nodes:
  - id: transmission_loss_change
    tags: [non_additive]
  output_nodes:
  - id: electricity_use

actions:

- id: updated_building_code
  name: Use updated building code and enforce
  name_es-US: Utilizar y hacer cumplir el código de construcción actualizado
  description: '<p>Adopting and enforcing the latest International Energy Conservation
    Code (IECC) every year a new IECC is released will increase efficiency.</p> <p>The
    graph shows the relative improvement of the energy use intensity (EUI) caused
    by this action.</p> <p>Track Implementation: <ul><li><a href="https://indicators.longmontcolorado.gov/sustainability/actions/BI-5">Sustainability
    Plan Strategy BI-5</a></li></ul></p>'
  description_es-US: '<p>La eficiencia aumentará si el Código Internacional de Conservación
    de Energía (IECC, por sus siglas en inglés) se publica, adopta y hace cumplir
    cada año.</p> <p>El gráfico muestra la mejora relativa de la intensidad del consumo
    de energía (EUI, por sus siglas en inglés) causada por esta acción.</p> <p>Seguimiento
    de la aplicación: <ul><li><a href="https://indicators.longmontcolorado.gov/sustainability/actions/BI-5">Estrategia
    del Plan de Sustentabilidad BI-5</a></li></ul></p>'
  type: energy_saving.CfFloorAreaAction
  quantity: consumption_factor
  group: buildings
  input_datasets:
  - id: longmont/energy_use_intensity_with_building_actions
    tags: [floor]
    forecast_from: 2023
    filters:
    - column: action
      value: updated_building_code
#  - id: longmont/energy_use_intensity_improvements  # Alternative, absolute data
  - id: longmont/energy_use_intensity_relative
    tags: [improvement]
    forecast_from: 2023
    filters:
    - column: action
      value: updated_building_code
  output_dimensions: [emission_sectors, building_energy_class, energy_carrier]
#  params:  # For absolute data
#  - id: natural_gas_unit
#    value: thm/ft**2/a
#  - id: electricity_unit
#    value: kWh/ft**2/a

- id: develop_beyond_building_code
  name: Develop beyond building code
  name_es-US: Desarrollar más allá del código de construcción
  description: '<p>Develop building codes that go beyond the IECC and towards net-zero
    energy use, including the Climate Action Recommendations Report strategies to
    add solar ready and electric vehicle ready as part of the 2021 residential code
    update.</p> <p>The graph shows the relative improvement of the energy use intensity
    (EUI) caused by this action.</p> <p>Track Implementation: <ul><li><a href="https://indicators.longmontcolorado.gov/sustainability/actions/BI-6">Sustainability
    Plan Strategy BI-6</a></li></ul></p>'
  description_es-US: '<p>Desarrollar códigos de construcción que vayan más allá del
    IECC y hacia el consumo de energía cero, incluidas las estrategias del Informe
    de recomendaciones de acción climática para agregar construcciones preparadas
    para energía solar y vehículos eléctricos como parte de la actualización del código
    residencial de 2021.</p> <p>El gráfico muestra la mejora relativa de la intensidad
    del consumo de energía (EUI, por sus siglas en inglés) causada por esta acción.</p>
    <p>Seguimiento de la aplicación: <ul><li><a href="https://indicators.longmontcolorado.gov/sustainability/actions/BI-6">Estrategia
    del Plan de Sustentabilidad BI-6</a></li></ul></p>'
  type: energy_saving.CfFloorAreaAction
  quantity: consumption_factor
  group: buildings
  input_datasets:
  - id: longmont/energy_use_intensity_with_building_actions
    tags: [floor]
    filters:
    - column: action
      value: develop_beyond_building_code
  - id: longmont/energy_use_intensity_relative
    tags: [improvement]
    forecast_from: 2023
    filters:
    - column: action
      value: develop_beyond_building_code
  output_dimensions: [emission_sectors, building_energy_class, energy_carrier]

- id: benchmark_energy_use
  name: Report and benchmark energy use in commercial buildings
  name_es-US: Informar y comparar el consumo de energía en edificios comerciales
  description: '<p>Requires commercial and industrial buildings owners whose buildings
    exceed 20,000 square feet to rate their building s energy use, report energy metrics,
    and encourages buildings owners to implement energy efficiency measures.</p> <p>The
    graph shows the relative improvement of the energy use intensity (EUI) caused
    by this action.</p> <p>Track Implementation: <ul><li><a href="https://indicators.longmontcolorado.gov/sustainability/actions/E-5">Sustainability
    Plan Strategy E-5</a></li></ul>'
  description_es-US: '<p>Exige a los propietarios de edificios comerciales e industriales
    cuyos edificios superen los 1800 metros cuadrados que califiquen el consumo de
    energía de sus edificios, informen las métricas de energía y los anima a aplicar
    medidas de eficiencia energética.</p> <p>El gráfico muestra la mejora relativa
    de la intensidad del consumo de energía (EUI, por sus siglas en inglés) causada
    por esta acción.</p> <p>Seguimiento de la aplicación: <ul><li><a href="https://indicators.longmontcolorado.gov/sustainability/actions/E-5">Estrategia
    del Plan de Sustentabilidad E-5</a></li></ul>'
  type: energy_saving.CfFloorAreaAction
  quantity: consumption_factor
  group: buildings
  input_datasets:
  - id: longmont/energy_use_intensity_with_building_actions
    tags: [floor]
    filters:
    - column: action
      value: benchmark_energy_use
  - id: longmont/energy_use_intensity_relative
    tags: [improvement]
    forecast_from: 2023
    filters:
    - column: action
      value: benchmark_energy_use
  output_dimensions: [emission_sectors, building_energy_class, energy_carrier]

- id: efficiency_works_program
  name: Expand the Efficiency Works Program
  name_es-US: Ampliar el programa de Efficiency Works
  description: '<p>Expand the Efficiency Works Program to achieve 2% energy savings
    by 2025 through commercial retro-commissioning, low-income programs, and residential
    and commercial savings.</p> <p>Track Implementation: <ul><li><a href="https://indicators.longmontcolorado.gov/sustainability/actions/E-1">Municipal:
    Sustainability Plan Strategy E-1</a></li> <li>Commercial: <a href="https://indicators.longmontcolorado.gov/sustainability/actions/E-3">Sustainability
    Plan Strategy E-3</a></li> <li>Residential: <a href="https://indicators.longmontcolorado.gov/sustainability/actions/E-7">Sustainability
    Plan Strategy E-7 </a></li> <li>Income-Qualified: <a href="https://indicators.longmontcolorado.gov/sustainability/actions/E-2">Sustainability
    Plan Strategy E-2</a></li> and <a href="https://indicators.longmontcolorado.gov/sustainability/actions/BI-2">Strategy
    BI-2</a></li></ul>'
  description_es-US: '<p>Ampliar el programa de Efficiency Works para lograr un ahorro
    de energía del 2 % para el año 2025 a través del retrocomisionamiento comercial,
    programas para personas de bajos ingresos y ahorros residenciales y comerciales.</p>
    <p>Seguimiento de la aplicación: <ul><li><a href="https://indicators.longmontcolorado.gov/sustainability/actions/E-1">Municipal:
    estrategia del Plan de Sustentabilidad E-1</a></li> <li>Comercial: <a href="https://indicators.longmontcolorado.gov/sustainability/actions/E-3">estrategia
    del Plan de Sustentabilidad E-3</a></li> <li>Residencial: <a href="https://indicators.longmontcolorado.gov/sustainability/actions/E-7">estrategia
    del Plan de Sustentabilidad E-7 </a></li> <li>Con ingresos calificados: <a href="https://indicators.longmontcolorado.gov/sustainability/actions/E-2">estrategia
    del Plan de Sustentabilidad E-2</a></li> y <a href="https://indicators.longmontcolorado.gov/sustainability/actions/BI-2">estrategia
    BI-2</a></li></ul>'
  type: simple.AdditiveAction
  quantity: fraction
  unit: '%'
  group: buildings
  input_datasets:
  - id: longmont/efficiency_works_program
    forecast_from: 2023
    column: fraction
  output_nodes:
  - id: building_electricity_use
    tags: [non_additive]
  - id: building_natural_gas_use
    tags: [non_additive]

- id: replace_natural_gas_residential
  name: Beneficial Building Electrification Residential
  name_es-US: Electrificación beneficiosa de edificios residenciales
  description: '<p>Converting residential building systems that use fossil fuels (gas,
    oil, or propane) to high efficiency electric equipment powered by increasingly
    clean and renewable electricity.</p> <p>Track Implementation: <ul><li><a href="https://indicators.longmontcolorado.gov/bbe">Beneficial
    Building Electrification Plan</a></li></ul>'
  description_es-US: '<p>Convertir los sistemas de edificios residenciales que utilizan
    combustibles fósiles (gas, petróleo o propano) en equipos eléctricos de gran eficiencia
    alimentados por electricidad cada vez más limpia y renovable.</p> <p>Seguimiento
    de la aplicación: <ul><li><a href="https://indicators.longmontcolorado.gov/bbe">Plan
    de electrificación beneficiosa de edificios</a></li></ul>'
  type: simple.AdditiveAction
  quantity: energy
  unit: ktherm/a
  group: buildings
  input_datasets:
  - id: longmont/energy_vehicle_and_waste_actions
    forecast_from: 2022
    column: replace_natural_gas_residential
  output_nodes:
  - id: building_natural_gas_use
    to_dimensions:
    - id: emission_sectors
      categories: [residential_energy]
  - id: electricity_replacing_natural_gas_residential

- id: replace_natural_gas_commercial
  name: Beneficial Building Electrification Commercial
  name_es-US: Electrificación beneficiosa de edificios comerciales
  description: '<p>Converting commercial building systems that use fossil fuels (gas,
    oil, or propane) to high efficiency electric equipment powered by increasingly
    clean and renewable electricity.</p> <p>Track Implementation: <ul><li><a href="https://indicators.longmontcolorado.gov/bbe">Beneficial
    Building Electrification Plan</a></li></ul>'
  description_es-US: '<p>Convertir los sistemas de edificios comerciales que utilizan
    combustibles fósiles (gas, petróleo o propano) en equipos eléctricos de gran eficiencia
    alimentados por electricidad cada vez más limpia y renovable.</p> <p>Seguimiento
    de la aplicación: <ul><li><a href="https://indicators.longmontcolorado.gov/bbe">Plan
    de electrificación beneficiosa de edificios</a></li></ul>'
  type: simple.AdditiveAction
  quantity: energy
  unit: ktherm/a
  group: buildings
  input_datasets:
  - id: longmont/energy_vehicle_and_waste_actions
    forecast_from: 2022
    column: replace_natural_gas_commercial
  output_nodes:
  - id: building_natural_gas_use
    to_dimensions:
    - id: emission_sectors
      categories: [commercial_industrial_energy]
  - id: electricity_replacing_natural_gas_commercial

- id: longmont_power_renewables
  name: 90% renewable electric energy supply by 2030
  name_es-US: Un 90 % de suministro de energía eléctrica renovable para el año 2030
  description: "<p>On January 9th, 2018, City Council passed a <a href=\"http://www.longmontcolorado.gov/home/showpublisheddocument/24804/636728893554700000\"\
    >resolution</a> to commit Longmont to 100% renewable electric energy supply by
    2030.</p> <p>This action only models to 90% as according to latte River Power
    Authority's most recent integrated resource plan, existing technology will only
    help Platte River reach 90% noncarbon by 2030.</p> <p>To model the 100% renewable
    electric energy supply goal, select this action and <a href=\"https://longmont.paths.staging.kausal.tech/actions/longmont_power_renewables_additional\"\
    >Additional 10% renewable electric energy supply by 2030</a>.</p> <p>Track Implementation:
    <ul><li><a href=\"https://indicators.longmontcolorado.gov/indicators/1674\">Renewable
    Energy Indicator</a></li> <li><a href=\"https://www.longmontcolorado.gov/departments/departments-e-m/longmont-power-communications/electric-service/renewable-energy\"\
    >Longmont Renewable Energy</a></li></ul></p>"
  description_es-US: '<p>El 9 de enero de 2018, el Concejo Municipal aprobó una <a
    href="http://www.longmontcolorado.gov/home/showpublisheddocument/24804/636728893554700000">resolución</a>
    para comprometer a Longmont a un suministro de energía eléctrica renovable del
    100 % para el año 2030.</p> <p>Esta acción solo modela el 90 %, ya que, según
    el plan integrado de recursos más reciente de Platte River Power Authority, la
    tecnología existente solo ayudará a Platte River a alcanzar un 90 % de energía
    libre de carbono para el año 2030.</p> <p>Para modelar el objetivo de suministro
    de energía eléctrica renovable del 100 %, seleccione esta acción y <a href="https://longmont.paths.staging.kausal.tech/actions/longmont_power_renewables_additional">Suministro
    adicional de energía eléctrica renovable del 10 % para el año 2030</a>.</p> <p>Seguimiento
    de la aplicación: <ul><li><a href="https://indicators.longmontcolorado.gov/indicators/1674">Indicador
    de energía renovable</a></li> <li><a href="https://www.longmontcolorado.gov/departments/departments-e-m/longmont-power-communications/electric-service/renewable-energy">Energía
    renovable de Longmont</a></li></ul></p>'
  type: simple.AdditiveAction
  quantity: emission_factor
  unit: t/MWh
  group: electric_grid
  input_datasets:
  - id: longmont/energy_vehicle_and_waste_actions
    forecast_from: 2022
    column: longmont_power_renewables
  output_nodes:
  - id: electricity_emission_factor
    to_dimensions:
    - id: greenhouse_gases
      categories: [co2]

- id: longmont_power_renewables_additional
  name: Additional 10% renewable electric energy supply by 2030
  name_es-US: Suministro adicional de energía eléctrica renovable del 10 % para el
    año 2030
  description: "<p>On January 9th, 2018, City Council passed a <a href=\"http://www.longmontcolorado.gov/home/showpublisheddocument/24804/636728893554700000\"\
    >resolution</a> to commit Longmont to 100% renewable electric energy supply by
    2030.</p> <p>This action models the additional 10% renewable energy to meet City
    Council's goal of 100% renewable electric energy supply by 2030.</p> <p>To model
    the 100% renewable electric energy supply goal, select this action and <a href=\"\
    https://longmont.paths.staging.kausal.tech/actions/longmont_power_renewables\"\
    >90% renewable electric energy supply by 2030</a>.</p> <p>Track Implementation:
    <ul><li><a href=\"https://indicators.longmontcolorado.gov/indicators/1674\">Renewable
    Energy Indicator</a></li> <li><a href=\"https://www.longmontcolorado.gov/departments/departments-e-m/longmont-power-communications/electric-service/renewable-energy\"\
    >Longmont Renewable Energy</a></li></ul></p>"
  description_es-US: '<p>El 9 de enero de 2018, el Concejo Municipal aprobó una <a
    href="http://www.longmontcolorado.gov/home/showpublisheddocument/24804/636728893554700000">resolución</a>
    para comprometer a Longmont a un suministro de energía eléctrica renovable del
    100 % para el año 2030.</p> <p>Esta acción modela el 10 % adicional de energía
    renovable para cumplir con el objetivo del Concejo Municipal de un suministro
    de energía eléctrica renovable del 100 % para el año 2030.</p> <p>Para modelar
    el objetivo de suministro de energía eléctrica renovable del 100 %, seleccione
    esta acción y <a href="https://longmont.paths.staging.kausal.tech/actions/longmont_power_renewables">Suministro
    de energía eléctrica renovable del 90 % para el año 2030</a>.</p> <p>Seguimiento
    de la aplicación: <ul><li><a href="https://indicators.longmontcolorado.gov/indicators/1674">Indicador
    de energía renovable</a></li> <li><a href="https://www.longmontcolorado.gov/departments/departments-e-m/longmont-power-communications/electric-service/renewable-energy">Energía
    renovable de Longmont</a></li></ul></p>'
  type: linear.ReduceAction
  quantity: emission_factor
  unit: t/MWh
  group: electric_grid
  output_nodes:
  - electricity_emission_factor
  params:
  - id: reduce
    unit: t/MWh
    is_customizable: false
    value:
    - target:
        node: electricity_emission_factor
        categories:
          greenhouse_gases: co2
      amounts:
      - year: 2023
        amount: -0.0107  # 0.867 / 8
      - year: 2030
        amount: -0.0107
      - year: 2031
        amount: 0

- id: smart_grid_projects
  name: Accelerate and implement smart grid projects
  name_es-US: Acelerar y ejecutar proyectos de redes inteligentes
  description: '<p>Implement a variety of smart grid projects that encourage reductions
    in electricity consumption through real-time feedback, dynamic pricing, etc.</p>
    <p>Track Implementation: <ul><li><a href="https://indicators.longmontcolorado.gov/sustainability/actions/E-7">Sustainability
    Plan Strategy E-7</a></li></ul>'
  description_es-US: '<p>Ejecutar una variedad de proyectos de redes inteligentes
    que fomenten reducciones en el consumo de electricidad a través de información
    en tiempo real, precios dinámicos, etc.</p> <p>Seguimiento de la aplicación: <ul><li><a
    href="https://indicators.longmontcolorado.gov/sustainability/actions/E-7">Estrategia
    del Plan de Sustentabilidad E-7</a></li></ul>'
  type: linear.ReduceAction
  quantity: ratio
  unit: '%'
  group: electric_grid
  output_nodes:
  - id: participation_smart_grid
  - id: smart_grid_improvement
  params:
  - id: reduce
    unit: '%'
    is_customizable: false
    value:
    - target:
        node: participation_smart_grid
      amounts:
      - year: 2022
        amount: 2.675  # (30-9)/8
      - year: 2029
        amount: 2.675
      - year: 2030
        amount: 0
    - target:
        node: smart_grid_improvement
      amounts:
      - year: 2022
        amount: 3.3
      - year: 2024
        amount: 3.3
      - year: 2025
        amount: 0

- id: reduce_transmission_distribution_losses
  name: Encourage practices that reduce transmission and distribution losses
  name_es-US: Fomentar prácticas que reduzcan las pérdidas de transmisión y distribución
  description: '<p>Reduce electric grid transmission and distribution losses through
    grid management such as distributed voltage optimization.</p> <p>Track Implementation:
    <ul><li><a href="https://indicators.longmontcolorado.gov/carr/actions/RE.5">Climate
    Action Recommendations Report RE.5</a></li></ul></p>'
  description_es-US: '<p>Reducir las pérdidas de transmisión y distribución de la
    red eléctrica mediante la gestión de la red, como la optimización de la tensión
    distribuida.</p> <p>Seguimiento de la aplicación: <ul><li><a href="https://indicators.longmontcolorado.gov/carr/actions/RE.5">Informe
    de recomendaciones de acción climática RE.5</a></li></ul></p>'
  type: linear.ReduceAction
  quantity: ratio
  unit: '%'
  group: electric_grid
  output_nodes:
  - id: transmission_loss_change
  params:
  - id: reduce
    unit: '%'
    is_customizable: false
    value:
    - target:
        node: transmission_loss_change
      amounts:
      - year: 2023
        amount: 1.5
      - year: 2024
        amount: 0.0

- id: vehicle_incentives
  name: Increase electric vehicles through vehicle incentives and improved infrastructure
  name_es-US: Aumentar el uso de vehículos eléctricos a través de incentivos e infraestructura
    mejorada
  description: '<p>Transition 30% of all vehicles registered within the City to zero-emissions
    by 2030, and near-100% of all vehicles by 2050 as stated in the <a href="https://www.longmontcolorado.gov/home/showpublisheddocument/34513/637685042384830000">2021
    GoEV Resolution.</a></p> <p>Track Implementation: <ul><li><a href="https://indicators.longmontcolorado.gov/sustainability/actions/T-4">Sustainability
    Plan Strategy T-4</a></li> <li><a href="https://indicators.longmontcolorado.gov/indicators/1771">Electric
    Vehicle Indicator</a></li></ul></p><p><b>Unit:</b> v = number of vehicles</p>'
  description_es-US: '<p>Hacer la transición del 30 % de todos los vehículos matriculados
    en la ciudad a cero emisiones para el año 2030 y de casi el 100 % de todos los
    vehículos para el año 2050, como se establece en la <a href="https://www.longmontcolorado.gov/home/showpublisheddocument/34513/637685042384830000">Resolución
    del GoEV de 2021.</a></p> <p>Seguimiento de la aplicación: <ul><li><a href="https://indicators.longmontcolorado.gov/sustainability/actions/T-4">Estrategia
    del Plan de Sustentabilidad T-4</a></li> <li><a href="https://indicators.longmontcolorado.gov/indicators/1771">Indicador
    de vehículo eléctrico</a></li></ul></p><p><b>Unidad:</b> v = cantidad de vehículos</p>'
  type: simple.AdditiveAction
  quantity: number
  unit: vehicle
  group: transportation
  input_datasets:
  - id: longmont/energy_vehicle_and_waste_actions
    forecast_from: 2022
    column: vehicle_incentives
  output_nodes:
  - registered_electric_vehicles

- id: increase_access_of_public_transit
  name: Address barriers to increase access and use of public transit
  name_es-US: Abordar los obstáculos para aumentar el acceso y el uso del transporte
    público
  description: '<p>Address barriers to increase access and use of public transit,
    especially for underserved communities.</p> <p>Track Implementation: <ul><li><a
    href="https://indicators.longmontcolorado.gov/transportation">Equitable Carbon-Free
    Transportation Roadmap</a></li> <li><a href="https://indicators.longmontcolorado.gov/sustainability/actions/T-1">Sustainability
    Plan Strategy T-1</a>, <a href="https://indicators.longmontcolorado.gov/sustainability/actions/T-5">Strategy
    T-5</a> and <a href="https://indicators.longmontcolorado.gov/sustainability/actions/T-7">Strategy
    T-7</a></li> <li><a href="https://indicators.longmontcolorado.gov/envision/guiding-principle/gp2-a-complete-balanced-and-connected-transportation-system">Envision
    Longmont Guiding Principle A Complete, Balanced, and Connected Transportation
    System</a></li></ul></p>'
  description_es-US: '<p>Abordar los obstáculos para aumentar el acceso y el uso del
    transporte público, especialmente para las comunidades desatendidas.</p> <p>Seguimiento
    de la aplicación: <ul><li><a href="https://indicators.longmontcolorado.gov/transportation">Hoja
    de ruta de transporte equitativo y libre de carbono</a></li> <li><a href="https://indicators.longmontcolorado.gov/sustainability/actions/T-1">Estrategia
    del Plan de Sustentabilidad T-1</a>, <a href="https://indicators.longmontcolorado.gov/sustainability/actions/T-5">estrategia
    T-5</a> y <a href="https://indicators.longmontcolorado.gov/sustainability/actions/T-7">estrategia
    T-7</a></li> <li><a href="https://indicators.longmontcolorado.gov/envision/guiding-principle/gp2-a-complete-balanced-and-connected-transportation-system">Principio
    rector de Envision Longmont: un sistema de transporte completo, equilibrado y
    conectado</a></li></ul></p>'
  type: simple.AdditiveAction
  quantity: number
  unit: trip/inhabitant/a
  group: transportation
  forecast_values: [[2023, 1.101064], [2050, 1.101064]]
  input_dataset_processors: [LinearInterpolation]
  output_nodes:
  - free_rides_per_person

- id: multimodal_transportation_system
  name: Develop multimodal transportation system / bicycle and pedestrian improvements
  name_es-US: Desarrollar un sistema de transporte multimodal y mejoras para ciclistas
    y peatones
  description: "<p>Pursue all elements of Longmont's multimodal transportation plan.
    This action specifically models from actively reduce greenhouse gas emissions
    through bicycle and pedestrian improvements.</p> <p>Track Implementation: <ul><li><a
    href=\"https://indicators.longmontcolorado.gov/transportation\">Equitable Carbon-Free
    Transportation Roadmap</a></li> <li><a href=\"https://indicators.longmontcolorado.gov/envision/guiding-principle/gp2-a-complete-balanced-and-connected-transportation-system\"\
    >Envision Longmont Guiding Principle A Complete, Balanced, and Connected Transportation
    System</a></li></ul></p>"
  description_es-US: '<p>Seguir todos los elementos del plan de transporte multimodal
    de Longmont. Esta acción modela específicamente la reducción activa de las emisiones
    de gases de efecto invernadero a través de mejoras para ciclistas y peatones.</p>
    <p>Seguimiento de la aplicación: <ul><li><a href="https://indicators.longmontcolorado.gov/transportation">Hoja
    de ruta de transporte equitativo y libre de carbono</a></li> <li><a href="https://indicators.longmontcolorado.gov/envision/guiding-principle/gp2-a-complete-balanced-and-connected-transportation-system">Principio
    rector de Envision Longmont: un sistema de transporte completo, equilibrado y
    conectado</a></li></ul></p>'
  type: simple.AdditiveAction
  quantity: fraction
  unit: '%'
  group: transportation
  forecast_values: [[2023, 0], [2050, 15]]
  input_dataset_processors: [LinearInterpolation]
  output_nodes:
  - modal_share_of_active_transportation

- id: last_mile_connections
  name: Improve last mile connections
  name_es-US: Mejorar las conexiones de última milla
  description: "<p>Pursue all elements of Longmont's multimodal transportation plan.
    This action specifically models from actively reduce greenhouse gas emissions
    through improving first/last mile connections.</p> <p>Track Implementation: <ul><li><a
    href=\"https://indicators.longmontcolorado.gov/transportation\">Equitable Carbon-Free
    Transportation Roadmap</a></li> <ul><li><a href=\"https://indicators.longmontcolorado.gov/envision/guiding-principle/gp2-a-complete-balanced-and-connected-transportation-system\"\
    >Envision Longmont Guiding Principle A Complete, Balanced, and Connected Transportation
    System</a></li></ul></p>"
  description_es-US: '<p>Seguir todos los elementos del plan de transporte multimodal
    de Longmont. Esta acción modela específicamente la reducción activa de las emisiones
    de gases de efecto invernadero al mejorar las conexiones de primera y última milla.</p>
    <p>Seguimiento de la aplicación: <ul><li><a href="https://indicators.longmontcolorado.gov/transportation">Hoja
    de ruta de transporte equitativo y libre de carbono</a></li> <ul><li><a href="https://indicators.longmontcolorado.gov/envision/guiding-principle/gp2-a-complete-balanced-and-connected-transportation-system">Principio
    rector de Envision Longmont: un sistema de transporte completo, equilibrado y
    conectado</a></li></ul></p>'
  type: simple.AdditiveAction
  quantity: fraction
  unit: '%'
  group: transportation
  input_datasets:
  - id: longmont/energy_vehicle_and_waste_actions
    forecast_from: 2022
    column: last_mile_connections
  output_nodes:
  - public_transportation_change

- id: leak_detection
  name: Adopt and enforce leak detection and repair
  name_es-US: Adoptar y hacer cumplir la detección y reparación de fugas
  description: '<p>This action tracks emission reductions from monitoring active oil
    and gas sites by increasing methane leak detection and repair and minimizing leaks
    in the transmission and distribution system of natural gas. Currently the City
    has no active oil and gas sites.</p> <p>Track Implementation: <ul><li><a href="https://indicators.longmontcolorado.gov/sustainability/topic-area/aq-air-quality">Sustainability
    Plan Air Quality Strategies</a></li></ul></p>'
  description_es-US: '<p>Esta acción hace un seguimiento de las reducciones de emisiones
    a partir del monitoreo de sitios activos de petróleo y gas al aumentar la detección
    y reparación de fugas de metano y minimizar las fugas en el sistema de transmisión
    y distribución de gas natural. En la actualidad, la ciudad no tiene sitios activos
    de petróleo y gas.</p> <p>Seguimiento de la aplicación: <ul><li><a href="https://indicators.longmontcolorado.gov/sustainability/topic-area/aq-air-quality">Estrategias
    de calidad del aire del Plan de Sustentabilidad</a></li></ul></p>'
  type: simple.AdditiveAction
  quantity: emissions
  unit: t/a
  group: oil_and_gas
  forecast_values: [[2023, 0], [2050, 0]]
  output_nodes:
  - id: leakage_from_oil_and_gas_wells_emissions
    to_dimensions:
    - id: emission_scope
      categories: [scope1]

- id: increase_waste_diversion
  name: Increase waste diversion
  name_es-US: Aumentar el desvío de residuos
  description: '<p>Achieve 75% waste diversion from the landfill by 2030 and 95% by
    2050 established in the <a href="https://www.longmontcolorado.gov/home/showpublisheddocument/35431/638001469478900000">2022
    Zero Waste Resolution</a>.</p> <p>Track Implementation: <ul><li><a href="https://indicators.longmontcolorado.gov/sustainability/topic-area/waste">Sustainability
    Plan Waste Strategies</a></li></ul></p>'
  description_es-US: '<p>Alcanzar un desvío del 75% de los residuos de los basureros
    para 2030 y del 95% para 2050, tal y como se establece en la <a href="https://www.longmontcolorado.gov/home/showpublisheddocument/35431/638001469478900000">Resolución
    de Cero Residuos de 2022</a>.</p> <p>Seguimiento de la implementación: <ul><li><a
    href="https://indicators.longmontcolorado.gov/sustainability/topic-area/waste">Estrategias
    de gestión de residuos del plan de sostenibilidad</a></li></ul></p>.'
  type: simple.AdditiveAction
  quantity: fraction
  unit: '%'
  group: solid_waste
  input_datasets:
  - id: longmont/energy_vehicle_and_waste_actions
    forecast_from: 2022
    column: increase_waste_diversion
  output_nodes:
  - diversion_rate

- id: mpg_trend
  name: Miles per gallon increasing trend
  name_es-US: Tendencia al aumento de las millas recorridas por galón
  description: The model assumes that internal combustion vehicles that use gasoline
    and diesel will become more efficient, increase miles traveled per gallon, over
    time.
  description_es-US: El modelo supone que, con el tiempo, los vehículos de combustión
    interna que usan gasolina y diésel serán más eficientes y aumentarán las millas
    recorridas por galón.
  type: simple.AdditiveAction
  quantity: fuel_consumption
  unit: miles/gallon
  group: trend
  input_datasets:
  - id: longmont/energy_vehicle_and_waste_actions
    forecast_from: 2022
    column: mpg_trend
  output_nodes:
  - miles_per_gallon

- id: vmt_per_vehicle_trend
  name: Vehicle miles per vehicle trend
  name_es-US: Tendencia de millas recorridas por vehículo
  description: <p>The model assumes that overtime there will be a decrease in the
    annual miles traveled per vehicle.</p> <p><b>Unit:</b> mi/(yr. v) = miles per
    year per vehicle</p>
  description_es-US: <p>El modelo supone que con el tiempo se producirá una disminución
    de las millas anuales recorridas por vehículo.</p> <p><b>Unidad:</b> mi/(a.v)
    = millas anuales por vehículo</p>
  type: simple.AdditiveAction
  quantity: mileage
  unit: miles/vehicle/a
  group: trend
  input_datasets:
  - id: longmont/energy_vehicle_and_waste_actions
    forecast_from: 2022
    column: vmt_per_vehicle_trend
  output_nodes:
  - vehicle_miles_per_vehicle

- id: electric_vehicle_efficiency_trend
  name: Electric vehicle efficiency trend
  name_es-US: Tendencia de la eficiencia de los vehículos eléctricos
  description: The model assumes that electric vehicles will become more efficient,
    increase in miles traveled per kilowatt hour of energy, overtime.
  description_es-US: El modelo supone que, con el tiempo, los vehículos eléctricos
    serán más eficientes y aumentarán los kilómetros recorridos por kilovatio hora
    de energía.
  type: simple.AdditiveAction
  quantity: fuel_consumption
  unit: kWh/mile
  group: trend
  input_datasets:
  - id: longmont/energy_vehicle_and_waste_actions
    forecast_from: 2022
    column: electric_vehicle_efficiency_trend
  output_nodes:
  - electric_vehicle_efficiency

- id: energy_use_intensity_trend
  name: Energy use intensity trend
  name_es-US: Tendencia de la intensidad del uso de la energía
  description: This action describes the assumed improvement in the energy use intensity
    for the baseline scenario, i.e. changes that will occur anyway without any activity
    from the city.
  description_es-US: Esta acción describe la mejora supuesta en la intensidad del
    uso de la energía para el escenario de referencia, es decir, los cambios que se
    producirán de todos modos sin intervención alguna por parte de la ciudad.
  type: energy_saving.EnergyAction
  quantity: consumption_factor
  group: trend
  input_datasets:
  - id: longmont/energy_use_intensity_improvements
    filters:
    - column: action
      value: none
    forecast_from: 2023
  output_dimensions: [emission_sectors]

pages:
- id: home
  name: Longmont Greenhouse Gas Inventory
  path: /
  type: emission
  outcome_node: net_emissions

scenarios:
- id: baseline
  name: Business as Usual
  name_es-US: Normalidad
  params:
  - id: energy_use_intensity_trend.enabled
    value: true
  - id: mpg_trend.enabled
    value: true
  - id: vmt_per_vehicle_trend.enabled
    value: true
  - id: electric_vehicle_efficiency_trend.enabled
    value: true

- id: default
  default: true
  name: Climate Action Initiatives
  name_es-US: Iniciativas de acción climática
  all_actions_enabled: true<|MERGE_RESOLUTION|>--- conflicted
+++ resolved
@@ -13,11 +13,7 @@
 site_url: https://longmont-dev.paths-test.kausal.tech
 dataset_repo:
   url: https://github.com/kausaltech/dvctest.git
-<<<<<<< HEAD
   commit: 62daeb4ee13a314f098c0c322e02f6249175315b
-=======
-  commit: 42fc57a41b6a4c0dcc3829460ec46ce99e99f344
->>>>>>> 5e6282a9
   dvc_remote: kausal-s3
 name: 2025 Draft Longmont Greenhouse Gas Inventory
 name_es-US: 2025 Inventario de gases de efecto invernadero de Longmont
@@ -314,291 +310,6 @@
     label: Other consumption
     label_es-US: Otros consumos
 
-<<<<<<< HEAD
-- id: vehicle_type
-  label: Vehicle type
-  label_es-US: Tipo de vehículo
-  groups:
-  - id: cars
-    label: Cars
-    label_es-US: Automóviles
-    id_match: ^car_.+
-  - id: motorcycles
-    label: Motorcycles
-    label_es-US: Motocicletas
-    id_match: ^motorbike_.+
-  - id: buses
-    label: Local buses
-    label_es-US: Autobuses locales
-    id_match: ^buses_.+
-  - id: trolleybuses
-    label: Trolley buses
-    label_es-US: Trolebuses
-    id_match: ^trolley.*
-  - id: coaches
-    label: Coaches
-    label_es-US: Autobuses de largas distancias
-    id_match: ^coach_.+
-  - id: lorries
-    label: Lorries
-    label_es-US: Camiones
-    id_match: ^lorry_.+
-  - id: vans
-    label: Vans
-    label_es-US: Furgonetas
-    id_match: ^van_.+
-  - id: rail
-    label: Rail transport
-    label_es-US: Transporte ferroviario
-    id_match: ^(tram|small_railways|rail).*
-  - id: maritime
-    label: Maritime transport
-    label_es-US: Transporte marítimo
-    id_match: ^.*_ship_.*
-  - id: mobility_outside_city
-    label: Mobility ourside the city
-    label_es-US: Movilidad fuera de la ciudad
-    id_match: ^mobility_outside_city
-  - id: aviation
-    label: Aviation
-    label_es-US: Aviación
-    id_match: ^aviation
-
-  categories:
-  - id: motorcycle
-    label: Motorcycle
-    label_es-US: Motocicleta
-    aliases: [MOTORCYCLE]
-  - id: motorhome
-    label: Motorhome
-    aliases: [MOTORHOME]
-  - id: autocycle
-    label: Autocycle
-    aliases: [AUTOCYCLE]
-  - id: car
-    label: Passenger Car
-    label_es-US: Automóvil
-    aliases: [PASSENGER CAR (Total), Passenger Vehicle, passenger_car, passenger_vehicle]
-  - id: truck
-    label: Truck
-    label_es-US: Camión
-    aliases: [TRUCK, heavy_duty_truck, heavy_truck]
-  - id: light_duty
-    label: Light Duty
-    label_es-US: Camión ligero
-    aliases: [Light Truck, light_duty_truck, light_truck]
-  - id: bus
-    label: Bus
-    label_es-US: Autobús
-    aliases: [BUS, heavy_vehicle_bus, heavy_vehiclebus, heavy_truck_bus] # FIXME separate buses and trucks
-  - id: single_unit_truck
-    label: Single Unit Truck
-    label_es-US: Camión de una sola unidad
-  - id: combination_unit_truck
-    label: Combination Unit Truck
-    label_es-US: Camión de unidad combinada
-  - id: car_petrol
-    label: Passenger cars / Petrol
-    label_es-US: Automóviles / Gasolina
-  - id: car_diesel
-    label: Passenger cars / Diesel
-    label_es-US: Automóviles / Diésel
-  - id: car_natural_gas_biogas
-    label: Passenger cars / Natural gas / biogas
-    label_es-US: Automóviles / Gas natural / Biogás
-  - id: car_ethanol
-    label: Passenger cars / Ethanol
-    label_es-US: Automóviles / Etanol
-  - id: car_e85
-    label: Passenger cars / E85
-    label_es-US: Automóviles / E85
-  - id: car_plugin_hybrid
-    label: Passenger cars / Plug-in hybrid
-    label_es-US: Automóviles / Híbrido enchufable
-  - id: car_batteryelectric
-    label: Passenger cars / Battery-Electric
-    label_es-US: Automóviles / Batería eléctrica
-  - id: car_fuel_cell
-    label: Passenger cars / Fuel cell
-    label_es-US: Automóviles / Pila de combustible
-  - id: motorbike_petrol_4stroke
-    label: Motorbikes / Petrol 4-stroke engine
-    label_es-US: Motos / Motor de gasolina de cuatro tiempos
-  - id: motorbike_petrol_2stroke
-    label: Motorbikes / Petrol 2-stroke engine
-    label_es-US: Motos / Motor de gasolina de dos tiempos
-  - id: motorbike_batteryelectric
-    label: Motorbikes / Battery-Electric
-    label_es-US: Motos / Batería eléctrica
-  - id: buses_diesel
-    label: Regular buses / Diesel
-    label_es-US: Autobuses habituales / Diésel
-  - id: buses_diesel_hybrid
-    label: Regular buses / Diesel hybrid
-    label_es-US: Autobuses habituales / Híbrido diésel
-  - id: buses_diesel_plugin_hybrid
-    label: Regular buses / Diesel plug-in hybrid
-    label_es-US: Autobuses habituales / Híbrido diésel enchufable
-  - id: buses_batteryelectric
-    label: Regular buses / Battery-Electric
-    label_es-US: Autobuses habituales / Batería eléctrica
-  - id: buses_fuel_cell
-    label: Regular buses / Fuel cell
-    label_es-US: Autobuses habituales / Pila de combustible
-  - id: trolley
-    label: Trolley buses
-    label_es-US: Trolebuses
-  - id: coach_diesel
-    label: Coaches / Diesel
-    label_es-US: Autobuses de largas distancias / Diésel
-  - id: coach_natural_gas_biogas
-    label: Coaches / Natural gas/Biogas
-    label_es-US: Autobuses de largas distancias / Gas natural / Biogás
-  - id: coach_battery_electric
-    label: Coaches / Battery-Electric
-    label_es-US: Autobuses de largas distancias / Batería eléctrica
-  - id: coach_fuel_cell
-    label: Coaches / Fuel cell
-    label_es-US: Autobuses de largas distancias / Pila de combustible
-  - id: lorry_diesel
-    label: Lorries / Diesel
-    label_es-US: Camiones / Diésel
-  - id: lorry_natural_gas_biogas
-    label: Lorries / Natural gas/Biogas
-    label_es-US: Camiones / Gas natural / Biogás
-  - id: lorry_diesel_plugin_hybrid
-    label: Lorries / Diesel plug-in hybrid
-    label_es-US: Camiones / Híbrido diésel enchufable
-  - id: lorry_battery_electric
-    label: Lorries / Battery-Electric
-    label_es-US: Camiones / Batería eléctrica
-  - id: lorry_fuel_cell
-    label: Lorries / Fuel cell
-    label_es-US: Camiones / Pila de combustible
-  - id: van_petrol
-    label: Vans / Petrol
-    label_es-US: Furgonetas / Gasolina
-  - id: van_diesel
-    label: Van / Diesel
-    label_es-US: Furgoneta / Diésel
-  - id: van_natural_gas_biogas
-    label: Van / Natural gas/Biogas
-    label_es-US: Furgoneta / Gas natural / Biogás
-  - id: van_diesel_plugin_hybrid
-    label: Van / Plug-in hybrid
-    label_es-US: Furgoneta / Híbrido enchufable
-  - id: van_battery_electric
-    label: Van / Battery-Electric
-    label_es-US: Furgoneta / Batería eléctrica
-  - id: van_fuel_cell
-    label: Van / Fuel cell
-    label_es-US: Furgoneta / Pila de combustible
-  - id: tram
-    label: Tram
-    label_es-US: Tranvía
-  - id: small_railways
-    label: Small railways
-    label_es-US: Pequeños ferrocarriles
-  - id: rail_passenger
-    label: Rail (passenger transport)
-    label_es-US: Ferrocarril (transporte de pasajeros)
-  - id: rail_goods
-    label: Rail (goods transport)
-    label_es-US: Ferrocarril (transporte de mercancías)
-  - id: liner_ship_diesel
-    label: Liner ship / Diesel
-    label_es-US: Transatlántico / Diésel
-  - id: liner_ship_battery_electric
-    label: Liner ship / Battery-Electric
-    label_es-US: Transatlántico / Batería eléctrica
-  - id: private_ship_petrol
-    label: Private ships / Petrol
-    label_es-US: Buques privados / Gasolina
-  - id: private_ship_diesel
-    label: Private ships / Diesel
-    label_es-US: Buques privados / Diésel
-  - id: private_ship_battery_electric
-    label: Private ships / Battery-Electric
-    label_es-US: Buques privados / Batería eléctrica
-  - id: mobility_outside_city
-    label: Mobility ourside the city (excl. aviation)
-    label_es-US: Movilidad fuera de la ciudad (excepto la aviación)
-  - id: aviation
-    label: Aviation
-    label_es-US: Aviación
-
-- id: ghg
-  label_en: Greenhouse gas
-  label_de: Treibhausgas
-  label_es-US: Gases de efecto invernadero
-  categories:
-  - id: co2e
-    label_en: CO2e
-    label_de: CO2-Äquivalent
-    aliases: [co2_eq, co2eq]
-    label: CO2 equivalent
-    label_es-US: Equivalente de CO2
-  - id: co2
-    label: CO2, fossil
-    label_es-US: CO2, fósil
-    aliases: [co2_fossil]
-  - id: ch4
-    label: CH4
-    label_es-US: CH4
-  - id: n2o
-    label: N2O
-    label_es-US: N2O
-  - id: hfc
-    label: HFC
-    label_es-US: HFC
-  - id: pfc
-    label: PFC
-    label_es-US: PFC
-  - id: sf6
-    label: SF6
-    label_es-US: SF6
-  - id: nf3
-    label: NF3
-    label_es-US: NF3
-  - id: co2_biogen
-    label: CO2, biogen
-    label_es-US: CO2, biógeno
-
-- id: greenhouse_gases # FIXME Merge this to standard dim
-  label: Greenhouse gases
-  label_es-US: Gases de efecto invernadero
-  categories:
-  - id: co2_eq
-    label: CO2 equivalent
-    label_es-US: Equivalente de CO2
-  - id: co2
-    label: CO2, fossil
-    label_es-US: CO2, fósil
-    aliases: [co2_fossil]
-  - id: ch4
-    label: CH4
-    label_es-US: CH4
-  - id: n2o
-    label: N2O
-    label_es-US: N2O
-  - id: hfc
-    label: HFC
-    label_es-US: HFC
-  - id: pfc
-    label: PFC
-    label_es-US: PFC
-  - id: sf6
-    label: SF6
-    label_es-US: SF6
-  - id: nf3
-    label: NF3
-    label_es-US: NF3
-  - id: co2_biogen
-    label: CO2, biogen
-    label_es-US: CO2, biógeno
-
-=======
->>>>>>> 5e6282a9
 - id: energy_carrier
   label: Energy carrier
   label_es-US: Vector energético
@@ -873,9 +584,6 @@
     label: Truck
     label_es-US: Camión
     aliases: [TRUCK, heavy_duty_truck, heavy_truck]
-  - id: heavy_vehicle
-    label_en: Heavy Vehicle
-    aliases: [heavy_vehicle_bus, heavy_vehiclebus, heavy_truck_bus]
   - id: light_duty
     label: Light Duty
     label_es-US: Camión ligero
@@ -883,7 +591,7 @@
   - id: bus
     label: Bus
     label_es-US: Autobús
-    aliases: [BUS]
+    aliases: [BUS, heavy_vehicle_bus, heavy_vehiclebus, heavy_truck_bus] # FIXME separate buses and trucks
   - id: single_unit_truck
     label: Single Unit Truck
     label_es-US: Camión de una sola unidad
@@ -923,6 +631,209 @@
   - id: aviation
     label: Aviation
     label_es-US: Aviación
+
+- id: ghg
+  label_en: Greenhouse gas
+  label_de: Treibhausgas
+  label_es-US: Gases de efecto invernadero
+  categories:
+  - id: co2e
+    label_en: CO2e
+    label_de: CO2-Äquivalent
+    aliases: [co2_eq, co2eq]
+    label: CO2 equivalent
+    label_es-US: Equivalente de CO2
+  - id: co2
+    label: CO2, fossil
+    label_es-US: CO2, fósil
+    aliases: [co2_fossil]
+  - id: ch4
+    label: CH4
+    label_es-US: CH4
+  - id: n2o
+    label: N2O
+    label_es-US: N2O
+  - id: hfc
+    label: HFC
+    label_es-US: HFC
+  - id: pfc
+    label: PFC
+    label_es-US: PFC
+  - id: sf6
+    label: SF6
+    label_es-US: SF6
+  - id: nf3
+    label: NF3
+    label_es-US: NF3
+  - id: co2_biogen
+    label: CO2, biogen
+    label_es-US: CO2, biógeno
+
+- id: greenhouse_gases # FIXME Merge this to standard dim
+  label: Greenhouse gases
+  label_es-US: Gases de efecto invernadero
+  categories:
+  - id: co2_eq
+    label: CO2 equivalent
+    label_es-US: Equivalente de CO2
+  - id: co2
+    label: CO2, fossil
+    label_es-US: CO2, fósil
+    aliases: [co2_fossil]
+  - id: ch4
+    label: CH4
+    label_es-US: CH4
+  - id: n2o
+    label: N2O
+    label_es-US: N2O
+  - id: hfc
+    label: HFC
+    label_es-US: HFC
+  - id: pfc
+    label: PFC
+    label_es-US: PFC
+  - id: sf6
+    label: SF6
+    label_es-US: SF6
+  - id: nf3
+    label: NF3
+    label_es-US: NF3
+  - id: co2_biogen
+    label: CO2, biogen
+    label_es-US: CO2, biógeno
+
+- id: energy_carrier
+  label: Energy carrier
+  label_es-US: Vector energético
+  categories:
+  - id: electricity
+    label: Electricity
+    label_es-US: Electricidad
+    aliases: [Electric (All Electric estimation done above), electric, all_electric_vehicles,
+      electric_light_duty_vehicle_mpge]
+  - id: fuel_oil
+    label: Heating oil
+    label_es-US: Combustible para calefacción
+  - id: petrol
+    label: Gasoline
+    label_es-US: Gasolina
+    aliases: [Petrol, gasoline]
+  - id: diesel
+    label: Diesel
+    label_es-US: Diésel
+  - id: bio_diesel
+    label: Bio Diesel
+    label_es-US: Bio Diésel
+    aliases: [biodiesel]
+  - id: ethanol
+    label: Ethanol
+    label_es-US: Etanol
+    aliases: [Ethanol/Gas, ethanolgas]
+  - id: none
+    label: None
+  - id: hybrid
+    label: Hybrid EV
+    label_es-US: Vehículo eléctrico híbrido
+    aliases: [Electric/Gas (Hybrid ONLY), electricgas_hybrid]
+  - id: plug_in_hybrid
+    label: Plug-in hybrid EV
+    label_es-US: Vehículo eléctrico híbrido enchufable
+    aliases: [Electric/Gas (PHEV), electricgas_phev, phev]
+  - id: kerosene
+    label: Jet fuel
+    label_es-US: Combustible para aviones
+  - id: aviation_gasoline
+    label: Aviation gasoline
+    label_es-US: Gasolina de aviación
+  - id: natural_gas
+    label: Natural gas
+    label_es-US: Gas natural
+    aliases: [cng]
+  - id: biogas
+    label: biogas
+    label_es-US: biogás
+  - id: propane
+    label: Propane
+    label_es-US: Propano
+    aliases: [propane_or_liquefied_natural_gas]
+  - id: butane
+    label: Butane
+    label_es-US: Butano
+    aliases: [Butane/Gas, butanegas]
+  - id: district_heat
+    label: District heating
+    label_es-US: Calefacción urbana
+  - id: wood
+    label: Wood
+    label_es-US: Madera
+  - id: environmental_heat
+    label: Environmental heat
+    label_es-US: Calor ambiental
+  - id: solar_collectors
+    label: Solar thermal collectors
+    label_es-US: Colectores solares térmicos
+  - id: waste
+    label: Waste
+    label_es-US: Desechos
+
+- id: electricity_source
+  label: Electricity source
+  label_es-US: Fuente de electricidad
+  categories:
+  - id: hydro
+    label: Hydropower
+    label_es-US: Energía hidroeléctrica
+  - id: nuclear
+    label: Nuclear power
+    label_es-US: Energía nuclear
+  - id: natural_gas
+    label: Natural gas
+    label_es-US: Gas natural
+  - id: solar
+    label: Solar
+    label_es-US: Solar
+  - id: biogas
+    label: Biogas
+    label_es-US: Biogás
+  - id: waste
+    label: Waste incineration
+    label_es-US: Incineración de residuos
+  - id: wind
+    label: Wind
+    label_es-US: Eólica
+  - id: wood
+    label: Wood
+    label_es-US: Madera
+  - id: fuel_oil
+    label: Heating oil
+    label_es-US: Combustible para calefacción
+  - id: import
+    label: European import  # Many categories originally come from Zuerich. Should we clean up?
+    label_es-US: Importación europea
+    aliases:
+    - UCTE-Mix / ENTSO-E Mix
+    - Nicht deklariert (UCTE)
+    - Nicht deklariert (UCTE-Mix)
+  - id: subsidized
+    label: Subsidized electricity
+    label_es-US: Electricidad subvencionada
+
+- id: site
+  label: Production or consumption site
+  label_es-US: Sitio de producción o consumo
+  categories:
+  - id: longmont_power
+    label: Longmont Power
+    label_es-US: Longmont Power
+  - id: xcel_energy
+    label: Xcel Energy
+    label_es-US: Xcel Energy
+  - id: various
+    label: Various
+    label_es-US: Varios
+  - id: home
+    label: Home
+    label_es-US: Inicio
 
 - id: waste
   label: Waste component
@@ -1918,20 +1829,11 @@
 #
 # NEW TRANSPORTATION
 #
-<<<<<<< HEAD
-=======
-# Road transportation
-
->>>>>>> 5e6282a9
 - id: number_of_cars
   name: Number of cars
   type: generic.GenericNode
   quantity: number
-<<<<<<< HEAD
   unit: pcs
-=======
-  unit: v
->>>>>>> 5e6282a9
   input_dimensions: [vehicle_type, energy_carrier]
   output_dimensions: [vehicle_type, energy_carrier]
   input_datasets:
@@ -2004,11 +1906,7 @@
   name: Transportation CH4 and N2O emissions
   type: generic.GenericNode
   quantity: emissions
-<<<<<<< HEAD
   unit: kt/a
-=======
-  unit: kt_co2e/a
->>>>>>> 5e6282a9
   input_dimensions: [vehicle_type, energy_carrier, ghg]
   output_dimensions: [vehicle_type, energy_carrier, ghg]
   input_nodes:
@@ -2017,12 +1915,6 @@
     - id: vehicle_type
     - id: energy_carrier
   - id: transportation_ch4_emission_factors
-<<<<<<< HEAD
-=======
-  - id: global_warming_potential_100a2
-    to_dimensions:
-    - id: ghg
->>>>>>> 5e6282a9
 
 - id: vehicle_energy_efficiency
   name: Vehicle energy efficiency
@@ -2036,19 +1928,11 @@
     tags: [baseline]
     column: mpg
 
-<<<<<<< HEAD
 - id: transportation_emissions2
   name: Transportation emissions2
   type: generic.GenericNode
   quantity: emissions
   unit: kt/a
-=======
-- id: road_transportation_emissions2
-  name: Road transportation emissions2
-  type: generic.GenericNode
-  quantity: emissions
-  unit: kt_co2e/a
->>>>>>> 5e6282a9
   input_dimensions: [vehicle_type, energy_carrier, ghg]
   output_dimensions: [vehicle_type, energy_carrier, ghg]
   input_nodes:
@@ -2065,47 +1949,17 @@
     to_dimensions:
     - id: ghg
     - id: energy_carrier
-<<<<<<< HEAD
   - id: transportation_ch4_emissions
   output_nodes:
   - id: net_emissions
     from_dimensions:
     - id: vehicle_type
       flatten: true
-=======
-  - id: global_warming_potential_100a2
-    to_dimensions:
+    - id: energy_carrier
+      flatten: true
     - id: ghg
-  - id: transportation_ch4_emissions
-  output_nodes:
-  - id: transportation_emissions2
-    from_dimensions:
-    - id: vehicle_type
-      flatten: true
-    to_dimensions:
-    - id: energy_carrier
-    - id: ghg
-
-- id: transportation_emissions2
-  name: Transportation emissions2
-  type: simple.AdditiveNode
-  quantity: emissions
-  unit: kt_co2e/a
-  input_dimensions: [energy_carrier, ghg]
-  output_dimensions: [energy_carrier, ghg]
-  output_nodes:
-  - id: net_emissions2
-    from_dimensions:
->>>>>>> 5e6282a9
-    - id: energy_carrier
-      flatten: true
-    - id: ghg
-      flatten: true
-    to_dimensions:
-<<<<<<< HEAD
-    - id: emission_scope
-      categories: [scope2] # FIXME
-=======
+      flatten: true
+    to_dimensions:
     - id: scope
       categories: [scope1] # FIXME
 
@@ -2654,7 +2508,6 @@
     to_dimensions:
     - id: scope
       categories: [scope1]
->>>>>>> 5e6282a9
 
 #OLD TRANSPORTATION NODES
 

--- conflicted
+++ resolved
@@ -237,7 +237,6 @@
 
 
 nodes:
-<<<<<<< HEAD
 - id: price_of_co2
   name_fi: Hiilidioksidikustannus
   name_en: Cost of carbon dioxide
@@ -261,10 +260,10 @@
   type: costs.ElectricityPriceNode
   historical_values: [[2019, 1.330], [2021, 2.5365]]
   params:
-  - id: current_value_name
-    value: price_of_electricity
-  - id: annual_change_name
-    value: price_of_electricity_annual_change
+  - id: current_value
+    ref: price_of_electricity
+  - id: annual_change
+    ref: price_of_electricity_annual_change
 
 - id: price_of_electricity
   name_fi: Sähkön hinta
@@ -296,10 +295,10 @@
   type: costs.HeatPriceNode
   historical_values: [[2019, 0.940], [2021, 0.868]]
   params:
-  - id: current_value_name
-    value: price_of_heat
-  - id: annual_change_name
-    value: price_of_heat_annual_change
+  - id: current_value
+    ref: price_of_heat
+  - id: annual_change
+    ref: price_of_heat_annual_change
 
 - id: price_of_heat
   name_fi: Lämmön hinta
@@ -408,178 +407,6 @@
   - cost_per_area_apartment
   - cost_per_area_office
   - cost_per_area_school
-=======
-  - id: price_of_co2
-    name_fi: Hiilidioksidikustannus
-    name_en: Cost of carbon dioxide
-    name: Koldioxidkostnad
-    quantity: unit_price
-    unit: SEK/t
-    tags: cost_co2
-    type: costs.ExponentialNode
-    params:
-    - id: current_value
-      ref: price_of_co2
-    - id: annual_change
-      ref: price_of_co2_annual_change
-
-  - id: base_price_of_electricity
-    name_fi: Sähkön veroton hinta
-    name_en: Price of electricity wo tax
-    name: Elpris utan skatt
-    quantity: unit_price
-    unit: SEK/kWh
-    type: costs.ElectricityPriceNode
-    historical_values: [[2019, 1.330], [2021, 2.5365]]
-    params:
-    - id: current_value
-      ref: price_of_electricity
-    - id: annual_change
-      ref: price_of_electricity_annual_change
-
-  - id: price_of_electricity
-    name_fi: Sähkön hinta
-    name_en: Price of electricity
-    name: Elpris
-    quantity: unit_price
-    unit: SEK/kWh
-    type: costs.EnergyCostNode
-    input_nodes:
-    - base_price_of_electricity
-    params:
-    - id: added_value_tax
-      value: 25
-    - id: network_price
-      value: 0.989
-    - id: handling_fee
-      value: 0.228
-    - id: certificate
-      value: 0.32
-    - id: energy_tax
-      value: 0.450
-
-  - id: base_price_of_heat
-    name_fi: Lämmityksen veroton hinta
-    name_en: Price of heat wo tax
-    name: Värmepris utan skatt
-    quantity: unit_price
-    unit: SEK/kWh
-    type: costs.HeatPriceNode
-    historical_values: [[2019, 0.940], [2021, 0.868]]
-    params:
-    - id: current_value
-      ref: price_of_heat
-    - id: annual_change
-      ref: price_of_heat_annual_change
-
-  - id: price_of_heat
-    name_fi: Lämmön hinta
-    name_en: Price of heat
-    name: Värmepris
-    quantity: unit_price
-    unit: SEK/kWh
-    type: costs.EnergyCostNode
-    input_nodes:
-    - base_price_of_heat
-    params:
-    - id: added_value_tax
-      value: 25
-    - id: network_price
-      value: 0.0
-    - id: handling_fee
-      value: 0.0
-    - id: certificate
-      value: 0.0
-    - id: energy_tax
-      value: 0.0
-
-  - id: total_net_cost
-    name_fi: Nettokustannukset
-    name_en: Total net cost
-    name: Totala nettokostnader
-    type: simple.AdditiveNode
-    quantity: currency
-    unit: MSEK/år
-    input_nodes:
-    - cost_single_family
-    - cost_apartment
-    - cost_office
-    - cost_school
-
-  - id: discounted_net_cost
-    name: Diskonterade nettokostnader
-    name_fi: Diskontatut nettokustannukset
-    name_en: Discounted net cost
-    type: costs.DiscountedNode
-    quantity: currency
-    unit: MSEK/år
-    input_nodes: [total_net_cost]
-
-  - id: emissions_reduction
-    name_fi: Päästövähennys
-    name_en: Emissions reduction
-    name: Utsläppsminskning
-    type: simple.FixedMultiplierNode
-    quantity: emissions
-    unit: kt/a
-    params:
-    - id: multiplier
-      value: -1
-    input_nodes:
-    - net_emissions
-
-  - id: net_energy_consumption
-    name_fi: Energiankulutus
-    name_en: Energy consumption
-    name: Energikonsumtion
-    type: simple.AdditiveNode
-    quantity: energy
-    unit: GWh/år
-    input_nodes:
-    - energy_single_family
-    - energy_apartment
-    - energy_office
-    - energy_school
-
-  - id: net_electricity_consumption
-    name_fi: Sähkönkulutus
-    name_en: Electricity consumption
-    name: Elkonsumtion
-    type: simple.AdditiveNode
-    quantity: energy
-    unit: GWh/år
-    input_nodes:
-    - electricity_single_family
-    - electricity_apartment
-    - electricity_office
-    - electricity_school
-
-  - id: net_electricity_consumption_per_area
-    name_fi: Sähkönkulutus per ala
-    name_en: Electricity consumption per area
-    name: Elkonsumtion per ytarea
-    type: simple.AdditiveNode
-    quantity: energy
-    unit: kWh/år/m**2
-    input_nodes:
-    - electricity_per_area_single_family
-    - electricity_per_area_apartment
-    - electricity_per_area_office
-    - electricity_per_area_school
-
-  - id: cost_per_area
-    name_fi: Kustannus per ala
-    name_en: Cost per area
-    name: Kostnad per ytarea
-    type: simple.AdditiveNode
-    quantity: currency
-    unit: SEK/år/m**2
-    input_nodes:
-    - cost_per_area_single_family
-    - cost_per_area_apartment
-    - cost_per_area_office
-    - cost_per_area_school
->>>>>>> be6a1b43
 
   ############## Single family houses
 

--- conflicted
+++ resolved
@@ -65,18 +65,9 @@
 
 impact_overviews:
 
-<<<<<<< HEAD
-- graph_type: cost_efficiency
-  cost_node: aggregated_discounted_total_cost
-  impact_node: aggregated_net_emissions
-  invert_cost: true
-  invert_impact: true
-  indicator_unit: EUR/t
-=======
 - graph_type: cost_benefit
   cost_node: discounted_investment
   impact_node: discounted_benefits
->>>>>>> afd0fde2
   cost_unit: MEUR
   impact_unit: MEUR
   indicator_unit: MEUR

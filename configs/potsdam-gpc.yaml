--- conflicted
+++ resolved
@@ -171,429 +171,6 @@
   - id: i12_residential_grid_energy_consumption
     tags: [non_additive]
     to_dimensions: []
-<<<<<<< HEAD
-
-# Emissions, historical
-
-- id: emissions_transport_historical
-  name: Historische Emissionen von Verkehr
-  type: generic.GenericNode
-  quantity: emissions
-  unit: kt/a
-  input_dimensions: [energy_carrier, sector]
-  output_dimensions: [energy_carrier, sector]
-  input_datasets:
-  - id: potsdam/emissionen/transport
-    tags: [baseline]
-    column: emissions
-    filters:
-    - column: weather_correction
-    - column: inventory_method
-  output_nodes: [emissions_historical]
-
-- id: emissions_municipal_facilities_historical
-  name: Historische Emissionen von Kommunale Einrichtungen
-  type: generic.GenericNode
-  quantity: emissions
-  unit: kt/a
-  input_dimensions: [energy_carrier, sector]
-  output_dimensions: [energy_carrier, sector]
-  input_datasets:
-  - id: potsdam/emissionen/municipal_facilities
-    tags: [baseline]
-    column: emissions
-    filters:
-    - column: weather_correction
-    - column: inventory_method
-  output_nodes: [emissions_historical]
-
-- id: emissions_private_haouseholds_historical
-  name: Historische Emissionen von private Haushalte
-  type: generic.GenericNode
-  quantity: emissions
-  unit: kt/a
-  input_dimensions: [energy_carrier, sector]
-  output_dimensions: [energy_carrier, sector]
-  input_datasets:
-  - id: potsdam/emissionen/private_households
-    tags: [baseline]
-    column: emissions
-    filters:
-    - column: weather_correction
-    - column: inventory_method
-  output_nodes: [emissions_historical]
-
-- id: emissions_industry_historical
-  name: Historische Emissionen von Industrie
-  type: generic.GenericNode
-  quantity: emissions
-  unit: kt/a
-  input_dimensions: [energy_carrier, sector]
-  output_dimensions: [energy_carrier, sector]
-  input_datasets:
-  - id: potsdam/emissionen/industry
-    tags: [baseline]
-    column: emissions
-    filters:
-    - column: weather_correction
-    - column: inventory_method
-  output_nodes: [emissions_historical]
-
-- id: emissions_commerce_historical
-  name: Historische Emissionen von Gewerbe, Handel, Dienstleistungen
-  type: generic.GenericNode
-  quantity: emissions
-  unit: kt/a
-  input_dimensions: [energy_carrier, sector]
-  output_dimensions: [energy_carrier, sector]
-  input_datasets:
-  - id: potsdam/emissionen/commerce_trade_services
-    tags: [baseline]
-    column: emissions
-    filters:
-    - column: weather_correction
-    - column: inventory_method
-  output_nodes: [emissions_historical]
-
-- id: emissions_historical
-  name: Historische Emissionen
-  type: generic.GenericNode
-  quantity: emissions
-  unit: kt/a
-  input_dimensions: [energy_carrier, sector]
-  output_dimensions: [energy_carrier, sector]
-  # energy
-
-- id: energy_transport
-  name: Energieverbrauch von Verkehr
-  type: generic.GenericNode
-  quantity: energy
-  unit: MWh/a
-  input_dimensions: [energy_carrier, sector]
-  output_dimensions: [energy_carrier, sector]
-  input_datasets:
-  - id: potsdam/energie/transport
-    tags: [baseline]
-    column: energy
-    filters:
-    - column: weather_correction
-    - column: inventory_method
-  output_nodes: [energy_use]
-
-- id: energy_municipal_facilities
-  name: Energieverbrauch von Kommunale Einrichtungen
-  type: generic.GenericNode
-  quantity: energy
-  unit: MWh/a
-  input_dimensions: [energy_carrier, sector]
-  output_dimensions: [energy_carrier, sector]
-  input_datasets:
-  - id: potsdam/energie/municipal_facilities
-    tags: [baseline]
-    column: energy
-    filters:
-    - column: weather_correction
-    - column: inventory_method
-  output_nodes: [energy_use]
-
-- id: energy_private_households
-  name: Energieverbrauch von private Haushalte
-  type: generic.GenericNode
-  quantity: energy
-  unit: MWh/a
-  input_dimensions: [energy_carrier, sector]
-  output_dimensions: [energy_carrier, sector]
-  input_datasets:
-  - id: potsdam/energie/private_households
-    tags: [baseline]
-    column: energy
-    filters:
-    - column: weather_correction
-    - column: inventory_method
-  output_nodes: [energy_use]
-
-- id: energy_industry
-  name: Energieverbrauch von Industrie
-  type: generic.GenericNode
-  quantity: energy
-  unit: MWh/a
-  input_dimensions: [energy_carrier, sector]
-  output_dimensions: [energy_carrier, sector]
-  input_datasets:
-  - id: potsdam/energie/industry
-    tags: [baseline]
-    column: energy
-    filters:
-    - column: weather_correction
-    - column: inventory_method
-  output_nodes: [energy_use]
-
-- id: energy_commerce
-  name: Energieverbrauch von Gewerbe, Handel, Dienstleistungen
-  type: generic.GenericNode
-  quantity: energy
-  unit: MWh/a
-  input_dimensions: [energy_carrier, sector]
-  output_dimensions: [energy_carrier, sector]
-  input_datasets:
-  - id: potsdam/energie/commerce_trade_services
-    tags: [baseline]
-    column: energy
-    filters:
-    - column: weather_correction
-    - column: inventory_method
-  output_nodes: [energy_use]
-
-- id: energy_use
-  name: Energieverbrauch
-  type: generic.GenericNode
-  quantity: energy
-  unit: MWh/a
-  input_dimensions: [energy_carrier, sector]
-  output_dimensions: [energy_carrier, sector]
-
-# Costs, historical
-
-- id: costs_transport_historical
-  name: Historische Kosten von Verkehr
-  type: generic.GenericNode
-  quantity: currency
-  unit: MEUR/a
-  input_dimensions: [energy_carrier, sector]
-  output_dimensions: [energy_carrier, sector]
-  input_datasets:
-  - id: potsdam/kosten/transport
-    tags: [baseline]
-    column: currency
-    filters:
-    - column: weather_correction
-    - column: inventory_method
-  output_nodes: [costs_historical]
-
-- id: costs_municipal_facilities_historical
-  name: Historische Kosten von Kommunale Einrichtungen
-  type: generic.GenericNode
-  quantity: currency
-  unit: MEUR/a
-  input_dimensions: [energy_carrier, sector]
-  output_dimensions: [energy_carrier, sector]
-  input_datasets:
-  - id: potsdam/kosten/municipal_facilities
-    tags: [baseline]
-    column: currency
-    filters:
-    - column: weather_correction
-    - column: inventory_method
-  output_nodes: [costs_historical]
-
-- id: costs_private_haouseholds_historical
-  name: Historische Kosten von private Haushalte
-  type: generic.GenericNode
-  quantity: currency
-  unit: MEUR/a
-  input_dimensions: [energy_carrier, sector]
-  output_dimensions: [energy_carrier, sector]
-  input_datasets:
-  - id: potsdam/kosten/private_households
-    tags: [baseline]
-    column: currency
-    filters:
-    - column: weather_correction
-    - column: inventory_method
-  output_nodes: [costs_historical]
-
-- id: costs_industry_historical
-  name: Historische Kosten von Industrie
-  type: generic.GenericNode
-  quantity: currency
-  unit: MEUR/a
-  input_dimensions: [energy_carrier, sector]
-  output_dimensions: [energy_carrier, sector]
-  input_datasets:
-  - id: potsdam/kosten/industry
-    tags: [baseline]
-    column: currency
-    filters:
-    - column: weather_correction
-    - column: inventory_method
-  output_nodes: [costs_historical]
-
-- id: costs_commerce_historical
-  name: Historische Kosten von Gewerbe, Handel, Dienstleistungen
-  type: generic.GenericNode
-  quantity: currency
-  unit: MEUR/a
-  input_dimensions: [energy_carrier, sector]
-  output_dimensions: [energy_carrier, sector]
-  input_datasets:
-  - id: potsdam/kosten/commerce_trade_services
-    tags: [baseline]
-    forecast_from: 2023
-    column: currency
-    filters:
-    - column: weather_correction
-    - column: inventory_method
-  output_nodes: [costs_historical]
-
-- id: costs_historical
-  name: Historische Kosten
-  type: generic.GenericNode
-  quantity: currency
-  unit: MEUR/a
-  input_dimensions: [energy_carrier, sector]
-  output_dimensions: [energy_carrier, sector]
-# Emission factors and unit costs
-
-- id: emission_factors
-  name: Emissionfaktoren
-  type: generic.GenericNode
-  quantity: emission_factor
-  unit: g/kWh
-  input_dimensions: [energy_carrier, sector]
-  output_dimensions: [energy_carrier, sector]
-  input_nodes:
-  - id: emissions_historical
-  - id: energy_use
-    tags: [geometric_inverse]
-  params:
-    operations: multiply, inventory_only, extrapolate, add
-
-- id: energy_prices
-  name: Energiepreis
-  type: generic.GenericNode
-  quantity: unit_price
-  unit: EUR/MWh
-  input_dimensions: [energy_carrier, sector]
-  output_dimensions: [energy_carrier, sector]
-  input_nodes:
-  - id: costs_historical
-  - id: energy_use
-    tags: [geometric_inverse]
-  params:
-    operations: multiply, inventory_only, extrapolate, add
-
-# Calculated emissions
-
-- id: emissions_transport
-  name: Emissionen von Verkehr
-  type: generic.GenericNode
-  quantity: emissions
-  unit: kt/a
-  input_dimensions: [energy_carrier, sector]
-  output_dimensions: [energy_carrier, sector]
-  input_nodes: [emission_factors, energy_transport]
-  output_nodes: [net_emissions2]
-
-- id: emissions_municipal_facilities
-  name: Emissionen von Kommunale Einrichtungen
-  type: generic.GenericNode
-  quantity: emissions
-  unit: kt/a
-  input_dimensions: [energy_carrier, sector]
-  output_dimensions: [energy_carrier, sector]
-  input_nodes: [emission_factors, energy_municipal_facilities]
-  output_nodes: [net_emissions2]
-
-- id: emissions_private_haouseholds
-  name: Emissionen von private Haushalte
-  type: generic.GenericNode
-  quantity: emissions
-  unit: kt/a
-  input_dimensions: [energy_carrier, sector]
-  output_dimensions: [energy_carrier, sector]
-  input_nodes: [emission_factors, energy_private_households]
-  output_nodes: [net_emissions2]
-
-- id: emissions_industry
-  name: Emissionen von Industrie
-  type: generic.GenericNode
-  quantity: emissions
-  unit: kt/a
-  input_dimensions: [energy_carrier, sector]
-  output_dimensions: [energy_carrier, sector]
-  input_nodes: [emission_factors, energy_industry]
-  output_nodes: [net_emissions2]
-
-- id: emissions_commerce
-  name: Emissionen von Gewerbe, Handel, Dienstleistungen
-  type: generic.GenericNode
-  quantity: emissions
-  unit: kt/a
-  input_dimensions: [energy_carrier, sector]
-  output_dimensions: [energy_carrier, sector]
-  input_nodes: [emission_factors, energy_commerce]
-  output_nodes: [net_emissions2]
-
-- id: net_emissions2
-  name: Emissionen
-  type: generic.GenericNode
-  quantity: emissions
-  unit: kt/a
-  input_dimensions: [energy_carrier, sector]
-  output_dimensions: [energy_carrier, sector]
-  # Calculated costs
-
-- id: costs_transport
-  name: Kosten von Verkehr
-  type: generic.GenericNode
-  quantity: currency
-  unit: MEUR/a
-  input_dimensions: [energy_carrier, sector]
-  output_dimensions: [energy_carrier, sector]
-  input_nodes: [energy_prices, energy_commerce]
-  output_nodes: [total_costs]
-
-- id: costs_municipal_facilities
-  name: Kosten von Kommunale Einrichtungen
-  type: generic.GenericNode
-  quantity: currency
-  unit: MEUR/a
-  input_dimensions: [energy_carrier, sector]
-  output_dimensions: [energy_carrier, sector]
-  input_nodes: [energy_prices, energy_commerce]
-  output_nodes: [total_costs]
-
-- id: costs_private_haouseholds
-  name: Kosten von private Haushalte
-  type: generic.GenericNode
-  quantity: currency
-  unit: MEUR/a
-  input_dimensions: [energy_carrier, sector]
-  output_dimensions: [energy_carrier, sector]
-  input_nodes: [energy_prices, energy_commerce]
-  output_nodes: [total_costs]
-
-- id: costs_industry
-  name: Kosten von Industrie
-  type: generic.GenericNode
-  quantity: currency
-  unit: MEUR/a
-  input_dimensions: [energy_carrier, sector]
-  output_dimensions: [energy_carrier, sector]
-  input_nodes: [energy_prices, energy_commerce]
-  output_nodes: [total_costs]
-
-- id: costs_commerce
-  name: Kosten von Gewerbe, Handel, Dienstleistungen
-  type: generic.GenericNode
-  quantity: currency
-  unit: MEUR/a
-  input_dimensions: [energy_carrier, sector]
-  output_dimensions: [energy_carrier, sector]
-  input_nodes: [energy_prices, energy_commerce]
-  output_nodes: [total_costs]
-
-- id: total_costs
-  name: Kosten
-  type: generic.GenericNode
-  quantity: currency
-  unit: MEUR/a
-  input_dimensions: [energy_carrier, sector]
-  output_dimensions: [energy_carrier, sector]
-
-    # Old nodes
-=======
->>>>>>> 5e6282a9
 
 - id: i11_residential_fuel_consumption
   name: Endenergieverbrauch Wärmesektor

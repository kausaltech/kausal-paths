--- conflicted
+++ resolved
@@ -372,7 +372,6 @@
       output_nodes:
         - net_emissions
 
-<<<<<<< HEAD
     - id: renewable_electricity_production
       name: Uusiutuva sähköntuotanto
       name_en: Renewable electricity production
@@ -485,8 +484,6 @@
       output_nodes:
         - transportation_emissions
 
-=======
->>>>>>> 03ba68b9
   actions:
     # - id: reduce_heating_emissions
     #   name: Vähennetään lämmityksen päästöjä
@@ -589,7 +586,6 @@
       forecast_values: [[2019, 0], [2030, -61]]
       unit: g/kWh
 
-<<<<<<< HEAD
     - id: converting_street_lighting_to_led
       name: Katuvalaistuksen vaihtaminen LED-valaisimiksi
       name_en: Converting street lighting to LED lamps
@@ -653,13 +649,11 @@
           values: [[2029, -4.3], [2030, -4.3]]
         - id: bus_kilometers
           values: [[2030, 0]]
-=======
     # - id: oil_biofuel_mix_increase
     #   name: Kevyen polttoöljyn bionesteen sekoitevelvoite
     #   name_en: Increase share of biofuels in oil
     #   output_nodes:
     #     - Heating
->>>>>>> 03ba68b9
 
   pages:
     - id: home

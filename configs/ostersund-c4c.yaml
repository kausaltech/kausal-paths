--- conflicted
+++ resolved
@@ -34,17 +34,9 @@
   color: '#FF9D9A'
 
 impact_overviews:
-
 - graph_type: cost_efficiency
-<<<<<<< HEAD
   cost_node: net_costs
   effect_node: net_emissions
-  invert_cost: false
-  invert_effect: true
-=======
-  cost_node: aggregate_net_price
-  effect_node: aggregate_net_emissions
->>>>>>> 6fe10eaf
   indicator_unit: kSEK/t
   cost_unit: kSEK
   effect_unit: t

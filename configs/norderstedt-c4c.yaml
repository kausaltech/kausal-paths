id: norderstedt-c4c
default_language: en
supported_languages: []
site_url: https://norderstedt-c4c.paths.kausal.tech
dataset_repo:
  url: https://github.com/kausaltech/dvctest.git
  commit: c7c89f0ca2c624723d3dd23395532d4e706b0756
  dvc_remote: kausal-s3
name: Norderstedt Greenhouse Gas Inventory
owner: City of Norderstedt
theme_identifier: eu-climate-4-cast
target_year: 2040
model_end_year: 2040
minimum_historical_year: 2020
maximum_historical_year: 2023
emission_unit: t/a
emission_forecast_from: 2024
emission_dimensions: []
features:
  baseline_visible_in_graphs: true
  use_datasets_from_db: true

action_groups:
- id: i_stationary
  name: Stationary
  color: '#4e79a7'
- id: v_afolu
  name: AFOLU
  color: '#b07aa1'

action_efficiency_pairs:
- graph_type: cost_effectiveness
  cost_node: aggregate_net_price
  impact_node: net_emissions
  invert_cost: false
  invert_impact: true
  indicator_unit: EUR/t
  cost_unit: MEUR
  impact_unit: t
  plot_limit_for_indicator: 20000
  label: Cost efficiency

<<<<<<< HEAD
# impact_overviews:
# - graph_type: cost_effectiveness
#   cost_node: net_price
#   impact_node: net_emissions
#   invert_cost: false
#   invert_impact: true
#   indicator_unit: EUR/t
#   cost_unit: EUR
#   impact_unit: t
#   plot_limit_for_indicator: 1000
#   label: Marginal Abatement Cost
=======
- graph_type: cost_benefit
  cost_node: cost_benefit_analysis
  impact_node: cost_benefit_analysis
  cost_unit: kEUR
  impact_unit: kEUR
  indicator_unit: kEUR
  outcome_dimension: cost_benefit
  label: Cost-benefit

- graph_type: return_of_investment
  cost_node: total_costs
  impact_node: total_benefits
  invert_cost: false
  invert_impact: true
  indicator_unit: '%'
  cost_unit: EUR
  impact_unit: EUR
  label: Return on investment
>>>>>>> 28bff1dd

dimensions:
- id: scope
  label: Scope
  categories:
  - id: scope1
    label: 'Scope 1'
  - id: scope2
    label: 'Scope 2'

- id: ghg
  label: GHG
  categories:
  - id: co2
    label: 'CO2'

- id: energy_carrier
  label: Energy Carrier
  categories:
  - id: electricity
    label: 'Electricity'
  - id: electricity_and_heating_existing_buildings
    label: Electricity & Heating (Existing Buildings)
  - id: electricity_and_heating_new_buildings
    label: Electricity & Heating (New Buildings)

- id: cost_type
  label: Cost Type
  categories:
  - id: operations
    label: 'Operations'
  - id: capex_infrastructure
    label: 'Capex, Infrastructure'
  - id: opex_infrastructure
    label: 'Opex, Infrastructure'

- id: sector
  label: GPC Sector
  categories:
  - id: i
    label: 'I Stationary'
  - id: i1
    label: 'I.1 Residential'
  - id: i11
    label: 'I.1.1 Residential Fuel'
  - id: i12
    label: 'I.1.2 Residential Grid Energy'
  - id: i13
    label: 'I.1.3 Residential T & D Loss'
  - id: i2
    label: 'I.2 Commercial & Institutional'
  - id: i21
    label: 'I.2.1 Commercial & Institutional Fuel'
  - id: i22
    label: 'I.2.2 Commercial & Institutional Grid Energy'
  - id: i23
    label: 'I.2.3 Commercial & Institutional T & D Loss'
  - id: i3
    label: 'I.3 Manufacturing'
  - id: i31
    label: 'I.3.1 Manufacturing Fuel'
  - id: i32
    label: 'I.3.2 Manufacturing Grid Energy'
  - id: i33
    label: 'I.3.3 Manufacturing T & D Loss'
  - id: i4
    label: 'I.4 Energy'
  - id: i41
    label: 'I.4.1 Energy Fuel'
  - id: i42
    label: 'I.4.2 Energy Grid Energy'
  - id: i43
    label: 'I.4.3 Energy T & D Loss'
  - id: i5
    label: 'I.5 Ag, Forestry, & Fishing'
  - id: i51
    label: 'I.5.1 Ag, Forestry, & Fishing Fuel'
  - id: i52
    label: 'I.5.2 Ag, Forestry, & Fishing Grid Energy'
  - id: i53
    label: 'I.5.3 Ag, Forestry, & Fishing T & D Loss'
  - id: i6
    label: 'I.6 Non-Specified'
  - id: i61
    label: 'I.6.1 Non-Specified Fuel'
  - id: i62
    label: 'I.6.2 Non-Specified Grid Energy'
  - id: i63
    label: 'I.6.3 Non-Specified T & D Loss'
  - id: i7
    label: 'I.7 Fugitive Coal'
  - id: i71
    label: 'I.7.1 Fugitive Coal'
  - id: i8
    label: 'I.8 Fugitive Oil & Natural Gas'
  - id: i81
    label: 'I.8.1 Fugitive Oil & Natural Gas'
  - id: ii
    label: 'II Transportation'
  - id: ii1
    label: 'II.1 On-Road Transport'
  - id: ii11
    label: 'II.1.1 On-Road Transport Fuel'
  - id: ii12
    label: 'II.1.2 On-Road Transport Grid Energy'
  - id: ii13
    label: 'II.1.3 On-Road Transport Outside City, T & D Loss'
  - id: ii2
    label: 'II.2 Railway'
  - id: ii21
    label: 'II.2.1 Railway Fuel'
  - id: ii22
    label: 'II.2.2 Railway Grid Energy'
  - id: ii23
    label: 'II.2.3 Railway Outside City, T & D Loss'
  - id: ii3
    label: 'II.3 Waterborne'
  - id: ii31
    label: 'II.3.1 Waterborne Fuel'
  - id: ii32
    label: 'II.3.2 Waterborne Grid Energy'
  - id: ii33
    label: 'II.3.3 Waterborne Outside City, T & D Loss'
  - id: ii4
    label: 'II.4 Aviation'
  - id: ii41
    label: 'II.4.1 Aviation Fuel'
  - id: ii42
    label: 'II.4.2 Aviation Grid Energy'
  - id: ii43
    label: 'II.4.3 Aviation Outside City, T & D Loss'
  - id: ii5
    label: 'II.5 Off-Road Transport'
  - id: ii51
    label: 'II.5.1 Off-Road Transport Fuel'
  - id: ii52
    label: 'II.5.2 Off-Road Transport Grid Energy'
  - id: ii53
    label: 'II.5.3 Off-Road Transport Outside City, T & D Loss'
  - id: iii
    label: 'III Waste'
  - id: iii1
    label: 'III.1 Solid Waste'
  - id: iii11
    label: 'III.1.1 Solid Waste Disposed in City'
  - id: iii12
    label: 'III.1.2 Solid Waste Disposed Outside City'
  - id: iii2
    label: 'III.2 Biological Waste'
  - id: iii21
    label: 'III.2.1 Biological Waste Treated in City'
  - id: iii22
    label: 'III.2.2 Biological Waste Treated Outside City'
  - id: iii3
    label: 'III.3 Incineration'
  - id: iii31
    label: 'III.3.1 Incineration in City'
  - id: iii32
    label: 'III.3.2 Incineration Outside City'
  - id: iii4
    label: 'III.4 Wastewater'
  - id: iii41
    label: 'III.4.1 Wastewater Treated in City'
  - id: iii42
    label: 'III.4.2 Wastewater Treated Outside City'
  - id: iv
    label: 'IV IPPU'
  - id: iv1
    label: 'IV.1 Industrial Processes'
  - id: iv2
    label: 'IV.2 Product Use'
  - id: v
    label: 'V AFOLU'
  - id: v1
    label: 'V.1 Livestock'
  - id: v2
    label: 'V.2 Land'
  - id: v3
    label: 'V.3 Aggregate Sources'

- id: action
  label: Action
  categories:
  - id: change_streetlights_to_led
    label: 'Change Streetlights to LED'
  - id: tree_donation
    label: 'Tree Donation'
  - id: reforestation
    label: 'Reforestation'
  - id: program_energy_refurbishment_for_private_households
    label: 'Energy Refurbishment for Private Households'
  - id: energy_refurbishment_school_building
    label: 'Energy Refurbishment for School Building'
  - id: new_school_building
    label: 'New School Building'

- id: cost_benefit
  label: Cost-Benefit
  categories:
  - id: cost
    label: 'Cost'
  - id: benefit
    label: 'Benefit'

emission_sectors:
- id: net_emissions
  name: Net Emissions
  is_outcome: true

nodes:
- id: net_price
  name: Net Price
  type: simple.AdditiveNode
  quantity: currency
  unit: EUR/a
  input_dimensions: ['cost_type', 'scope']
  output_dimensions: ['cost_type', 'scope']
  is_outcome: true

- id: i12_residential_grid_energy_emissions
  name: I.1.2 Residential Grid Energy Emissions
  type: simple.AdditiveNode
  quantity: emissions
  unit: t/a
  input_dimensions: ['ghg', 'scope']
  output_dimensions: ['ghg', 'scope']
  output_nodes:
  - id: i1_residential_total_emissions
    to_dimensions:
    - id: ghg
    - id: scope

- id: i12_residential_grid_energy_price
  name: I.1.2 Residential Grid Energy Price
  type: simple.AdditiveNode
  quantity: currency
  unit: EUR/a
  input_dimensions: ['action', 'cost_type', 'scope']
  output_dimensions: ['action', 'cost_type', 'scope']
  output_nodes:
  - id: i1_residential_total_price
    from_dimensions:
    - id: action
      flatten: true
    to_dimensions:
    - id: scope
    - id: cost_type

- id: i22_commercial_and_institutional_grid_energy_consumption
  name: I.2.2 Commercial & Institutional Grid Energy Consumption
  type: simple.AdditiveNode
  quantity: energy
  unit: kWh/a
  input_dimensions: ['energy_carrier', 'scope']
  output_dimensions: ['energy_carrier', 'scope']
  input_datasets:
  - id: norderstedt/stationary
    column: energy
    dropna: true
    forecast_from: 2024
    filters:
    - column: sector
      value: i22
    - column: ghg
    - column: cost_type
  output_nodes:
  - id: i22_commercial_and_institutional_grid_energy_consumption_emissions
    to_dimensions:
    - id: scope
    - id: energy_carrier
  - id: i22_commercial_and_institutional_grid_energy_consumption_price
    to_dimensions:
    - id: scope
    - id: energy_carrier

- id: i22_commercial_and_institutional_grid_energy_consumption_emissions
  name: I.2.2 Commercial & Institutional Grid Energy Consumption Emissions
  type: simple.MultiplicativeNode
  quantity: emissions
  unit: t/a
  input_dimensions: ['energy_carrier', 'scope', 'ghg']
  output_dimensions: ['energy_carrier', 'scope', 'ghg']
  output_nodes:
  - id: i2_commercial_and_institutional_total_emissions
    to_dimensions:
    - id: scope
    - id: ghg
    - id: energy_carrier

- id: i22_commercial_and_institutional_grid_energy_consumption_price
  name: I.2.2 Commercial & Institutional Grid Energy Consumption Price
  type: simple.MultiplicativeNode
  quantity: currency
  unit: EUR/a
  input_dimensions: ['cost_type', 'scope', 'energy_carrier']
  output_dimensions: ['cost_type', 'scope', 'energy_carrier']
  output_nodes:
  - id: i22_commercial_and_institutional_grid_energy_total_price
    from_dimensions:
    - id: energy_carrier
      flatten: true
    to_dimensions:
    - id: scope
    - id: cost_type

- id: i22_commercial_and_institutional_grid_energy_price
  name: I.2.2 Commercial & Institutional Grid Energy Price
  type: simple.AdditiveNode
  quantity: currency
  unit: EUR/a
  input_dimensions: ['action', 'cost_type', 'scope']
  output_dimensions: ['action', 'cost_type', 'scope']
  output_nodes:
  - id: i22_commercial_and_institutional_grid_energy_total_price
    from_dimensions:
    - id: action
      flatten: true
    to_dimensions:
    - id: scope
    - id: cost_type

- id: i22_commercial_and_institutional_grid_energy_total_price
  name: I.2.2 Commercial & Institutional Grid Energy Total Price
  type: simple.AdditiveNode
  quantity: currency
  unit: EUR/a
  input_dimensions: ['cost_type', 'scope']
  output_dimensions: ['cost_type', 'scope']
  output_nodes:
  - id: i2_commercial_and_institutional_total_price
    to_dimensions:
    - id: scope
    - id: cost_type

- id: i22_commercial_and_institutional_grid_energy_emission_factor
  name: I.2.2 Commercial & Institutional Grid Energy Emission Factor
  type: simple.AdditiveNode
  quantity: emission_factor
  unit: kg/kWh
  input_dimensions: ['energy_carrier', 'scope', 'ghg']
  output_dimensions: ['energy_carrier', 'scope', 'ghg']
  input_datasets:
  - id: norderstedt/stationary
    column: emission_factor
    dropna: true
    forecast_from: 2024
    filters:
    - column: sector
      value: i22
    - column: cost_type
  output_nodes:
  - id: i22_commercial_and_institutional_grid_energy_consumption_emissions
    to_dimensions:
    - id: scope
    - id: ghg
    - id: energy_carrier

- id: i22_commercial_and_institutional_grid_energy_unit_price
  name: I.2.2 Commercial & Institutional Grid Energy Unit Price
  type: simple.AdditiveNode
  quantity: unit_price
  unit: EUR/kWh
  input_dimensions: ['energy_carrier', 'cost_type', 'scope']
  output_dimensions: ['energy_carrier', 'cost_type', 'scope']
  input_datasets:
  - id: norderstedt/stationary
    column: unit_price
    dropna: true
    forecast_from: 2024
    filters:
    - column: sector
      value: i22
    - column: ghg
  output_nodes:
  - id: i22_commercial_and_institutional_grid_energy_consumption_price
    to_dimensions:
    - id: scope
    - id: energy_carrier
    - id: cost_type

- id: v2_land_emissions
  name: V.2 Land Emissions
  type: simple.AdditiveNode
  quantity: emissions
  unit: t/a
  input_dimensions: ['ghg', 'scope']
  output_dimensions: ['ghg', 'scope']
  output_nodes:
  - id: v_afolu_total_emissions
    to_dimensions:
    - id: scope
    - id: ghg

- id: v2_land_price
  name: V.2 Land Price
  type: simple.AdditiveNode
  quantity: currency
  unit: EUR/a
  input_dimensions: ['action', 'cost_type', 'scope']
  output_dimensions: ['action', 'cost_type', 'scope']
  output_nodes:
  - id: v_afolu_total_price
    to_dimensions:
    - id: action
    - id: cost_type
    - id: scope

- id: i1_residential_total_emissions
  name: I.1 Residential Total Emissions
  type: simple.AdditiveNode
  quantity: emissions
  unit: t/a
  input_dimensions: ['ghg', 'scope']
  output_dimensions: ['ghg', 'scope']
  output_nodes:
  - id: i_stationary_total_emissions
    from_dimensions:
    - id: scope
      flatten: true
    to_dimensions:
    - id: ghg

- id: i2_commercial_and_institutional_total_emissions
  name: I.2 Commercial & Institutional Total Emissions
  type: simple.AdditiveNode
  quantity: emissions
  unit: t/a
  input_dimensions: ['energy_carrier', 'scope', 'ghg']
  output_dimensions: ['energy_carrier', 'scope', 'ghg']
  output_nodes:
  - id: i_stationary_total_emissions
    from_dimensions:
    - id: energy_carrier
      flatten: true
    - id: scope
      flatten: true
    to_dimensions:
    - id: ghg

- id: i_stationary_emissions
  name: I Stationary Emissions
  type: simple.AdditiveNode
  quantity: emissions
  unit: t/a
  input_dimensions: ['ghg']
  output_dimensions: ['ghg']
  input_datasets:
  - id: norderstedt/stationary
    column: emissions
    dropna: true
    forecast_from: 2024
    filters:
    - column: sector
      value: i
    - column: scope
    - column: energy_carrier
    - column: cost_type
  output_nodes:
  - id: i_stationary_total_emissions
    to_dimensions:
    - id: ghg

- id: i_stationary_total_emissions
  name: I Stationary Total Emissions
  type: simple.AdditiveNode
  color: '#4e79a7'
  quantity: emissions
  unit: t/a
  input_dimensions: ['ghg']
  output_dimensions: ['ghg']
  output_nodes:
  - id: net_emissions
    from_dimensions:
    - id: ghg
      flatten: true

- id: v_afolu_total_emissions
  name: V AFOLU Total Emissions
  type: simple.AdditiveNode
  color: '#b07aa1'
  quantity: emissions
  unit: t/a
  input_dimensions: ['ghg', 'scope']
  output_dimensions: ['ghg', 'scope']
  output_nodes:
  - id: net_emissions
    from_dimensions:
    - id: ghg
      flatten: true
    - id: scope
      flatten: true

- id: v_afolu_total_price
  name: V AFOLU Total Price
  type: simple.AdditiveNode
  color: '#b07aa1'
  quantity: currency
  unit: EUR/a
  input_dimensions: ['action', 'cost_type', 'scope']
  output_dimensions: ['action', 'cost_type', 'scope']
  output_nodes:
  - id: net_price
    from_dimensions:
    - id: action
      flatten: true
    to_dimensions:
    - id: cost_type
    - id: scope

- id: i1_residential_total_price
  name: I.1 Residential Total Price
  type: simple.AdditiveNode
  quantity: currency
  unit: EUR/a
  input_dimensions: ['cost_type', 'scope']
  output_dimensions: ['cost_type', 'scope']
  output_nodes:
  - id: i_stationary_total_price
    to_dimensions:
    - id: scope
    - id: cost_type

- id: i2_commercial_and_institutional_total_price
  name: I.2 Commercial & Institutional Total Price
  type: simple.AdditiveNode
  quantity: currency
  unit: EUR/a
  input_dimensions: ['cost_type', 'scope']
  output_dimensions: ['cost_type', 'scope']
  output_nodes:
  - id: i_stationary_total_price
    to_dimensions:
    - id: scope
    - id: cost_type

- id: i_stationary_total_price
  name: I Stationary Total Price
  type: simple.AdditiveNode
  color: '#4e79a7'
  quantity: currency
  unit: EUR/a
  input_dimensions: ['cost_type', 'scope']
  output_dimensions: ['cost_type', 'scope']
  output_nodes:
  - id: net_price
    to_dimensions:
    - id: cost_type
    - id: scope

# ----- COSTS & BENEFITS ------------------------------------------------------

- id: aggregate_net_price
  name: Net Cost
  type: simple.AdditiveNode
  quantity: currency
  unit: MEUR/a
  input_dimensions: []
  output_dimensions: []
  input_nodes:
  - id: net_price
    from_dimensions:
    - id: cost_type
      flatten: true
    - id: scope
      flatten: true

- id: total_costs
  name: Total Costs
  type: simple.AdditiveNode
  quantity: currency
  unit: EUR/a
  input_dimensions: []
  output_dimensions: []
  input_nodes:
  - id: i12_residential_grid_energy_price
    from_dimensions:
    - id: action
      flatten: true
    - id: cost_type
      flatten: true
    - id: scope
      flatten: true
  - id: i22_commercial_and_institutional_grid_energy_price
    from_dimensions:
    - id: action
      flatten: true
    - id: cost_type
      flatten: true
    - id: scope
      flatten: true
  - id: v2_land_price
    from_dimensions:
    - id: action
      flatten: true
    - id: cost_type
      flatten: true
    - id: scope
      flatten: true
  - id: energy_cost_increases
    from_dimensions:
    - id: cost_type
      flatten: true
    - id: scope
      flatten: true
    - id: energy_carrier
      flatten: true

- id: total_benefits
  name: Total Benefits
  type: simple.AdditiveNode
  quantity: currency
  unit: EUR/a
  input_dimensions: []
  output_dimensions: []
  input_nodes:
  - id: energy_cost_reductions
    from_dimensions:
    - id: cost_type
      flatten: true
    - id: scope
      flatten: true
    - id: energy_carrier
      flatten: true

- id: cost_benefit_analysis
  name: Cost-benefit analysis
  name_en: Cost-benefit analysis
  type: simple.AdditiveNode
  quantity: currency
  unit: EUR/a
  input_dimensions: [cost_benefit]
  output_dimensions: [cost_benefit]
  input_nodes:
  - id: total_costs
    to_dimensions:
    - id: cost_benefit
      categories: [cost]
  - id: total_benefits
    to_dimensions:
    - id: cost_benefit
      categories: [benefit]

- id: energy_consumption_reductions
  name: Energy Consumption Reductions
  type: simple.AdditiveNode
  quantity: energy
  unit: kWh/a
  input_dimensions: [energy_carrier, scope]
  output_dimensions: [energy_carrier, scope]
  input_nodes:
  - id: change_streetlights_to_led
    metrics: [energy]
    from_dimensions:
    - id: action
      flatten: true
    - id: cost_type
      flatten: true
    to_dimensions:
    - id: scope
    - id: energy_carrier
  - id: energy_refurbishment_school_building
    metrics: [energy]
    from_dimensions:
    - id: action
      flatten: true
    - id: cost_type
      flatten: true
    - id: ghg
      flatten: true
    to_dimensions:
    - id: scope
    - id: energy_carrier

- id: energy_consumption_increases
  name: Energy Consumption Increases
  type: simple.AdditiveNode
  quantity: energy
  unit: kWh/a
  input_dimensions: [energy_carrier, scope]
  output_dimensions: [energy_carrier, scope]
  input_nodes:
  - id: new_school_building
    metrics: [energy]
    from_dimensions:
    - id: action
      flatten: true
    - id: cost_type
      flatten: true
    to_dimensions:
    - id: scope
    - id: energy_carrier

- id: energy_cost_reductions
  name: Energy Cost Reductions
  type: formula.FormulaNode
  quantity: currency
  unit: EUR/a
  input_dimensions: [cost_type, scope, energy_carrier]
  output_dimensions: [cost_type, scope, energy_carrier]
  params:
    formula: ((baseline_energy + reduction) * price) + (baseline_energy * baseline_price)
  input_nodes:
  - id: baseline_energy_consumption
    tags: [baseline_energy]
    to_dimensions:
    - id: energy_carrier
    - id: scope
  - id: energy_consumption_reductions
    tags: [reduction]
    to_dimensions:
    - id: energy_carrier
    - id: scope
  - id: baseline_unit_price
    tags: [baseline_price, arithmetic_inverse]
  - id: i22_commercial_and_institutional_grid_energy_unit_price
    tags: [price]

- id: energy_cost_increases
  name: Energy Cost Increases
  type: simple.MultiplicativeNode
  quantity: currency
  unit: EUR/a
  input_dimensions: [cost_type, scope, energy_carrier]
  output_dimensions: [cost_type, scope, energy_carrier]
  input_nodes:
  - id: energy_consumption_increases
    to_dimensions:
    - id: energy_carrier
    - id: scope
  - id: i22_commercial_and_institutional_grid_energy_unit_price

- id: baseline_energy_consumption
  name: Baseline Energy Consumption
  type: simple.AdditiveNode
  quantity: energy
  unit: kWh/a
  input_dimensions: ['energy_carrier', 'scope']
  output_dimensions: ['energy_carrier', 'scope']
  input_datasets:
  - id: norderstedt/stationary
    column: energy
    dropna: true
    forecast_from: 2024
    filters:
    - column: sector
      value: i22
    - column: ghg
    - column: cost_type

- id: baseline_unit_price
  name: Baseline Unit Price
  type: simple.AdditiveNode
  quantity: unit_price
  unit: EUR/kWh
  input_dimensions: ['energy_carrier', 'cost_type', 'scope']
  output_dimensions: ['energy_carrier', 'cost_type', 'scope']
  input_datasets:
  - id: norderstedt/stationary
    column: unit_price
    dropna: true
    forecast_from: 2024
    filters:
    - column: sector
      value: i22
    - column: ghg

actions:
- id: change_streetlights_to_led
  name: Change Streetlights to LED
  type: simple.AdditiveAction
  group: i_stationary
  input_dimensions: ['action', 'cost_type', 'scope', 'energy_carrier']
  output_dimensions: ['action', 'cost_type', 'scope', 'energy_carrier']
  params:
    allow_null_categories: true

  input_datasets:
  - id: norderstedt/stationary_actions
    forecast_from: 2024
    filters:
    - column: sector
    - dimension: action
      categories: [change_streetlights_to_led]
    - column: ghg

  output_metrics:
  - id: energy
    unit: kWh/a
    quantity: energy
  - id: currency
    unit: EUR/a
    quantity: currency

  output_nodes:
  - id: i22_commercial_and_institutional_grid_energy_consumption
    metrics: [energy]
    from_dimensions:
    - id: action
      flatten: true
    - id: cost_type
      flatten: true
    to_dimensions:
    - id: scope
    - id: energy_carrier
  - id: i22_commercial_and_institutional_grid_energy_price
    metrics: [currency]
    from_dimensions:
    - id: energy_carrier
      flatten: true
    to_dimensions:
    - id: action
    - id: cost_type
    - id: scope


- id: program_energy_refurbishment_for_private_households
  name: Energy Refurbishment for Private Households Program
  type: simple.AdditiveAction
  group: i_stationary
  input_dimensions: ['action', 'cost_type', 'scope', 'ghg']
  output_dimensions: ['action', 'cost_type', 'scope', 'ghg']
  params:
    allow_null_categories: true

  input_datasets:
  - id: norderstedt/stationary_actions
    forecast_from: 2024
    filters:
    - column: sector
    - dimension: action
      categories: [program_energy_refurbishment_for_private_households]
    - column: energy_carrier

  output_metrics:
  - id: emissions
    unit: kg/a
    quantity: emissions
  - id: currency
    unit: EUR/a
    quantity: currency

  output_nodes:
  - id: i12_residential_grid_energy_emissions
    metrics: [emissions]
    from_dimensions:
    - id: action
      flatten: true
    - id: cost_type
      flatten: true
    to_dimensions:
    - id: scope
    - id: ghg
  - id: i12_residential_grid_energy_price
    metrics: [currency]
    from_dimensions:
    - id: ghg
      flatten: true
    to_dimensions:
    - id: action
    - id: cost_type
    - id: scope


- id: energy_refurbishment_school_building
  name: Energy Refurbishment for School Building
  type: simple.AdditiveAction
  group: i_stationary
  input_dimensions: ['action', 'cost_type', 'scope', 'energy_carrier', 'ghg']
  output_dimensions: ['action', 'cost_type', 'scope', 'energy_carrier', 'ghg']
  params:
    allow_null_categories: true

  input_datasets:
  - id: norderstedt/stationary_actions
    forecast_from: 2024
    filters:
    - column: sector
    - dimension: action
      categories: [energy_refurbishment_school_building]

  output_metrics:
  - id: energy
    unit: kWh/a
    quantity: energy
  - id: currency
    unit: EUR/a
    quantity: currency
  - id: unit_price
    unit: EUR/kWh
    quantity: unit_price
  - id: emission_factor
    unit: kg/kWh
    quantity: emission_factor

  output_nodes:
  - id: i22_commercial_and_institutional_grid_energy_consumption
    metrics: [energy]
    from_dimensions:
    - id: action
      flatten: true
    - id: cost_type
      flatten: true
    - id: ghg
      flatten: true
    to_dimensions:
    - id: scope
    - id: energy_carrier
  - id: i22_commercial_and_institutional_grid_energy_price
    metrics: [currency]
    from_dimensions:
    - id: energy_carrier
      flatten: true
    - id: ghg
      flatten: true
    to_dimensions:
    - id: action
    - id: cost_type
    - id: scope
  - id: i22_commercial_and_institutional_grid_energy_unit_price
    metrics: [unit_price]
    from_dimensions:
    - id: action
      flatten: true
    - id: ghg
      flatten: true
    to_dimensions:
    - id: cost_type
    - id: scope
    - id: energy_carrier
  - id: i22_commercial_and_institutional_grid_energy_emission_factor
    metrics: [emission_factor]
    from_dimensions:
    - id: action
      flatten: true
    - id: cost_type
      flatten: true
    to_dimensions:
    - id: scope
    - id: energy_carrier
    - id: ghg


- id: new_school_building
  name: New School Building
  type: simple.AdditiveAction
  group: i_stationary
  input_dimensions: ['action', 'cost_type', 'scope', 'energy_carrier']
  output_dimensions: ['action', 'cost_type', 'scope', 'energy_carrier']
  params:
    allow_null_categories: true

  input_datasets:
  - id: norderstedt/stationary_actions
    forecast_from: 2024
    filters:
    - column: sector
    - dimension: action
      categories: [new_school_building]
    - column: ghg

  output_metrics:
  - id: energy
    unit: kWh/a
    quantity: energy
  - id: currency
    unit: EUR/a
    quantity: currency

  output_nodes:
  - id: i22_commercial_and_institutional_grid_energy_consumption
    metrics: [energy]
    from_dimensions:
    - id: action
      flatten: true
    - id: cost_type
      flatten: true
    to_dimensions:
    - id: scope
    - id: energy_carrier
  - id: i22_commercial_and_institutional_grid_energy_price
    metrics: [currency]
    from_dimensions:
    - id: energy_carrier
      flatten: true
    to_dimensions:
    - id: action
    - id: cost_type
    - id: scope


- id: reforestation
  name: Reforestation
  type: simple.AdditiveAction
  group: v_afolu
  input_dimensions: ['action', 'cost_type', 'scope', 'ghg']
  output_dimensions: ['action', 'cost_type', 'scope', 'ghg']
  params:
    allow_null_categories: true

  input_datasets:
  - id: norderstedt/afolu_actions
    forecast_from: 2024
    filters:
    - column: sector
    - dimension: action
      categories: [reforestation]

  output_metrics:
  - id: emissions
    unit: kg/a
    quantity: emissions
  - id: currency
    unit: EUR/a
    quantity: currency

  output_nodes:
  - id: v2_land_emissions
    metrics: [emissions]
    from_dimensions:
    - id: action
      flatten: true
    - id: cost_type
      flatten: true
    to_dimensions:
    - id: scope
    - id: ghg
  - id: v2_land_price
    metrics: [currency]
    from_dimensions:
    - id: ghg
      flatten: true
    to_dimensions:
    - id: action
    - id: cost_type
    - id: scope


- id: tree_donation
  name: Tree Donation
  type: simple.AdditiveAction
  group: v_afolu
  input_dimensions: ['action', 'cost_type', 'scope', 'ghg']
  output_dimensions: ['action', 'cost_type', 'scope', 'ghg']
  params:
    allow_null_categories: true

  input_datasets:
  - id: norderstedt/afolu_actions
    forecast_from: 2024
    filters:
    - column: sector
    - dimension: action
      categories: [tree_donation]

  output_metrics:
  - id: emissions
    unit: kg/a
    quantity: emissions
  - id: currency
    unit: EUR/a
    quantity: currency

  output_nodes:
  - id: v2_land_emissions
    metrics: [emissions]
    from_dimensions:
    - id: action
      flatten: true
    - id: cost_type
      flatten: true
    to_dimensions:
    - id: scope
    - id: ghg
  - id: v2_land_price
    metrics: [currency]
    from_dimensions:
    - id: ghg
      flatten: true
    to_dimensions:
    - id: action
    - id: cost_type
    - id: scope


pages:
- id: home
  name: Norderstedt Greenhouse Gas Inventory
  path: /
  type: emission
  outcome_node: net_emissions
  lead_title: Norderstedt Climate-4-CAST Decision Support Tool
  lead_paragraph: Greenhouse gas inventory (2020-2023) and forecast (2024-2040) for the City of Norderstedt.

scenarios:
- id: baseline
  name: Business as Usual

- id: default
  default: true
  name: Climate Action Plan
  all_actions_enabled: true<|MERGE_RESOLUTION|>--- conflicted
+++ resolved
@@ -28,7 +28,7 @@
   name: AFOLU
   color: '#b07aa1'
 
-action_efficiency_pairs:
+impact_overviews:
 - graph_type: cost_effectiveness
   cost_node: aggregate_net_price
   impact_node: net_emissions
@@ -40,19 +40,6 @@
   plot_limit_for_indicator: 20000
   label: Cost efficiency
 
-<<<<<<< HEAD
-# impact_overviews:
-# - graph_type: cost_effectiveness
-#   cost_node: net_price
-#   impact_node: net_emissions
-#   invert_cost: false
-#   invert_impact: true
-#   indicator_unit: EUR/t
-#   cost_unit: EUR
-#   impact_unit: t
-#   plot_limit_for_indicator: 1000
-#   label: Marginal Abatement Cost
-=======
 - graph_type: cost_benefit
   cost_node: cost_benefit_analysis
   impact_node: cost_benefit_analysis
@@ -71,7 +58,6 @@
   cost_unit: EUR
   impact_unit: EUR
   label: Return on investment
->>>>>>> 28bff1dd
 
 dimensions:
 - id: scope

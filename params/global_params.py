from .param import BoolParameter, NumberParameter, StringParameter
from common.i18n import gettext_lazy as _


class CostNode(StringParameter):
    name = _('Cost node')
    id = 'cost_node'


class ImpactNode(StringParameter):
    id = 'impact_node'


class EfficiencyUnit(StringParameter):
    id = 'efficiency_unit'


class MunicipalityName(StringParameter):
    name = _('Municipality name')
    id = 'municipality_name'


class DiscountRate(NumberParameter):
    name = _('Discount rate')
    id = 'discount_rate'


class AvoidedElectricityCapacityPrice(NumberParameter):
    name = _('Avoided electricity capacity price')
    id = 'avoided_electricity_capacity_price'


class HealthImpactsPerKwh(NumberParameter):
    name = _('Health impacts per kWh')
    id = 'health_impacts_per_kwh'


class HeatCo2Ef(NumberParameter):
    name = _('Heat CO2 emission factor')
    id = 'heat_co2_ef'


class ElectricityCo2Ef(NumberParameter):
    name = _('Electricity CO2 emission factor')
    id = 'electricity_co2_ef'


class RenovationRateBaseline(NumberParameter):
    name = _('Renovation rate baseline')
    id = 'renovation_rate_baseline'


class IncludeSocial(BoolParameter):
    name = _('Include energy taxes in calculations?')
    id = 'include_energy_taxes'


class IncludeCO2(BoolParameter):
    name = _('Include CO2 cost variable in calculations?')
    id = 'include_co2'


class IncludeHealth(BoolParameter):
    name = _('Include health impact variable in calculations?')
    id = 'include_health'


class IncludeElAvoided(BoolParameter):
    name = _('Include avoided electricity capacity variable in calculations?')
    id = 'include_el_avoided'


class PriceOfCo2(NumberParameter):
    name = _('Price of CO2')
    id = 'price_of_co2'


class PriceOfCo2AnnualChange(NumberParameter):
    name = _('Price of CO2 annual change')
    id = 'price_of_co2_annual_change'


class PriceOfElectricity(NumberParameter):
    name = _('Price of electricity')
    id = 'price_of_electricity'


class PriceOfElectricityAnnualChange(NumberParameter):
    name = _('Price of electricity annual change')
    id = 'price_of_electricity_annual_change'


class PriceOfHeat(NumberParameter):
    name = _('Price of Heat')
    id = 'price_of_heat'


class PriceOfHeatAnnualChange(NumberParameter):
    name = _('Price of heat annual change')
    id = 'price_of_heat_annual_change'


class AllInInvestment(BoolParameter):
    name = _('Invest all on the first year (in contrast to continuous investing)?')
    id = 'all_in_investment'


class Placeholder(BoolParameter):
    name = _('Placeholder for updated_building_code_residential')
    id = 'placeholder'


<<<<<<< HEAD
class EmissionsWeight(NumberParameter):
    name = _('Weight for emission impacts in value profiles')
    id = 'emissions_weight'


class CostWeight(NumberParameter):
    name = _('Weight for cost impacts in value profiles')
    id = 'cost_weight'


class HealthWeight(NumberParameter):
    name = _('Weight for health impacts in value profiles')
    id = 'health_weight'


class EquityWeight(NumberParameter):
    name = _('Weight for equity impacts in value profiles')
    id = 'equity_weight'


class ImpactThreshold(NumberParameter):
    name = _('Threshold for sum of weighted impacts in value profiles')
    id = 'impact_threshold'
=======
class ActionImpactFromBaseline(BoolParameter):
    name = _('Action impact based on baseline')
    description = _('Compute action impact based on the baseline scenario instead of the default one')
    id = 'action_impact_from_baseline'
    value = False
>>>>>>> 0eab541d
<|MERGE_RESOLUTION|>--- conflicted
+++ resolved
@@ -110,7 +110,13 @@
     id = 'placeholder'
 
 
-<<<<<<< HEAD
+class ActionImpactFromBaseline(BoolParameter):
+    name = _('Action impact based on baseline')
+    description = _('Compute action impact based on the baseline scenario instead of the default one')
+    id = 'action_impact_from_baseline'
+    value = False
+
+
 class EmissionsWeight(NumberParameter):
     name = _('Weight for emission impacts in value profiles')
     id = 'emissions_weight'
@@ -133,11 +139,4 @@
 
 class ImpactThreshold(NumberParameter):
     name = _('Threshold for sum of weighted impacts in value profiles')
-    id = 'impact_threshold'
-=======
-class ActionImpactFromBaseline(BoolParameter):
-    name = _('Action impact based on baseline')
-    description = _('Compute action impact based on the baseline scenario instead of the default one')
-    id = 'action_impact_from_baseline'
-    value = False
->>>>>>> 0eab541d
+    id = 'impact_threshold'
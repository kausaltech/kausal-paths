--- conflicted
+++ resolved
@@ -13,21 +13,13 @@
 
 from grapple.registry import registry as grapple_registry
 
-from kausal_common import graphql_gis  # noqa: F401
 from kausal_common.deployment import test_mode_enabled
 from kausal_common.graphene.version_query import Query as ServerVersionQuery
 from kausal_common.models.types import copy_signature
 from kausal_common.strawberry.schema import LoggingTracingExtension, Schema as UnifiedSchema
 from kausal_common.testing.schema import TestModeMutations
 
-<<<<<<< HEAD
-from kausal_common import graphql_gis  # noqa: F401
-
-from nodes.models import InstanceConfig
-from orgs.models import Organization
-=======
 from paths.context import realm_context
->>>>>>> 5e6282a9
 from paths.graphql_types import UnitType
 from paths.schema_context import PathsGraphQLContext
 from paths.utils import validate_unit
@@ -45,9 +37,6 @@
 from pages.schema import Query as PagesQuery
 from params.schema import Mutations as ParamsMutations, Query as ParamsQuery, types as params_types
 from users.schema import Query as UsersQuery
-from orgs.schema import Query as OrgsQuery, OrganizationNode
-
-from paths.context import realm_context
 
 if True:
     from kausal_common import graphql_gis  # noqa: F401
@@ -99,10 +88,7 @@
             raise GraphQLError(_('Invalid unit'), info.field_nodes) from None
         return unit
 
-<<<<<<< HEAD
-=======
     @staticmethod
->>>>>>> 5e6282a9
     def resolve_instance_organizations(
         root: GrapheneQuery,
         info: GQLInfo,

from __future__ import annotations

from functools import cached_property
from typing import TYPE_CHECKING, Any, ClassVar, Generic, cast
from typing_extensions import TypeVar

from django.contrib.auth.models import AbstractBaseUser, AnonymousUser
from django.core.exceptions import FieldDoesNotExist
from django.db.models import Model, QuerySet
from django.forms import BaseModelForm
from wagtail.admin.forms.models import WagtailAdminModelForm
from wagtail.snippets.views.chooser import ChooseResultsView, ChooseView, SnippetChooserViewSet
<<<<<<< HEAD
from wagtail.snippets.views.snippets import CreateView, DeleteView, EditView, SnippetViewSet

=======
from wagtail.snippets.views.snippets import (
    CopyView,
    CreateView,
    DeleteView,
    EditView,
    HistoryView,
    IndexView,
    InspectView,
    SnippetViewSet,
    UsageView,
)

from kausal_common.admin_site.mixins import HideSnippetsFromBreadcrumbsMixin
>>>>>>> d61be3a0
from kausal_common.models.permission_policy import ModelPermissionPolicy
from kausal_common.models.permissions import PermissionedModel

from paths.types import PathsAdminRequest

from admin_site.forms import PathsAdminModelForm
from users.models import User

if TYPE_CHECKING:
    from django.http import HttpRequest
    from wagtail.admin.panels.group import ObjectList
    from wagtail.permission_policies.base import BasePermissionPolicy

    from nodes.models import InstanceConfig

_ModelT = TypeVar('_ModelT', bound=Model, default=Model, covariant=True)  # noqa: PLC0105
_QS = TypeVar('_QS', bound=QuerySet[Any, Any], default=QuerySet[_ModelT, _ModelT])


def admin_req(request: HttpRequest) -> PathsAdminRequest:
    assert request.user is not None
    assert request.user.is_authenticated
    return cast(PathsAdminRequest, request)


class PathsModelForm[M: Model](WagtailAdminModelForm[M, User]):
    pass

_FormT = TypeVar('_FormT', bound=BaseModelForm[Any], default=PathsModelForm[_ModelT])


class AdminInstanceMixin:
    @property
    def admin_instance(self) -> InstanceConfig:
        from paths.context import realm_context
        return realm_context.get().realm


def user_has_permission(
    permission_policy: BasePermissionPolicy,
    user: AbstractBaseUser | AnonymousUser,
    permission: str,
    obj: Model
) -> bool:
    assert isinstance(permission_policy, ModelPermissionPolicy)
    if isinstance(user, AnonymousUser):
        return False
    return permission_policy.user_has_permission_for_instance(
        user, permission, obj
    )


<<<<<<< HEAD
class PathsEditView(EditView[_ModelT, _FormT], AdminInstanceMixin):
=======
class PathsEditView(HideSnippetsFromBreadcrumbsMixin, EditView[_ModelT, _FormT], AdminInstanceMixin):
>>>>>>> d61be3a0
    def user_has_permission(self, permission):
        return user_has_permission(
            self.permission_policy,
            self.request.user,
            permission,
            self.object
        )

    def get_editing_sessions(self):
        return None

    def get_form_kwargs(self):
        return {
            **super().get_form_kwargs(),
            'admin_instance': self.admin_instance,
        }


class PathsDeleteView(DeleteView[_ModelT, _FormT], AdminInstanceMixin):
    def user_has_permission(self, permission):
        return user_has_permission(
            self.permission_policy,
            self.request.user,
            permission,
            self.object
        )


<<<<<<< HEAD
class PathsCreateView(CreateView[_ModelT, _FormT], AdminInstanceMixin):
=======
class PathsCreateView(HideSnippetsFromBreadcrumbsMixin, CreateView[_ModelT, _FormT], AdminInstanceMixin):
>>>>>>> d61be3a0
    def get_form_kwargs(self):
        return {
            **super().get_form_kwargs(),
            'admin_instance': self.admin_instance,
        }


class PathsIndexView(HideSnippetsFromBreadcrumbsMixin, IndexView[_ModelT, _QS]):
    pass


class PathsUsageView(HideSnippetsFromBreadcrumbsMixin, UsageView):
    pass


class PathsHistoryView(HideSnippetsFromBreadcrumbsMixin, HistoryView):
    pass


class PathsCopyView(HideSnippetsFromBreadcrumbsMixin, CopyView[_ModelT, _FormT]):
    pass


class PathsInspectView(HideSnippetsFromBreadcrumbsMixin, InspectView):
    pass


class PathsChooseViewMixin(Generic[_ModelT], AdminInstanceMixin):
    model: type[_ModelT]
    request: HttpRequest

    def get_object_list(self):
        qs: QuerySet[_ModelT] = super().get_object_list()  # type: ignore
        try:
            field = self.model._meta.get_field('instance')
        except FieldDoesNotExist:
            field = None
        if field is not None:
            qs = qs.filter(instance=admin_req(self.request).admin_instance)
        return qs


class PathsChooseView(PathsChooseViewMixin[_ModelT], ChooseView):
    pass


class PathsChooseResultsView(PathsChooseViewMixin[_ModelT], ChooseResultsView):
    pass


class PathsChooserViewSet(SnippetChooserViewSet, Generic[_ModelT]):
    choose_results_view_class = PathsChooseResultsView
    choose_view_class = PathsChooseView
    parent_viewset: PathsViewSet

    def __init__(self, *args, **kwargs):
        self.parent_viewset = kwargs.pop('parent_viewset')
        super().__init__(*args, **kwargs)


class PathsViewSet(Generic[_ModelT, _QS, _FormT], SnippetViewSet[_ModelT, _FormT]):
    index_view_class: ClassVar = PathsIndexView[_ModelT, _QS]
    add_view_class: ClassVar = PathsCreateView[_ModelT, _FormT]
    edit_view_class: ClassVar = PathsEditView[_ModelT, _FormT]
<<<<<<< HEAD
    delete_view_class: ClassVar = PathsDeleteView[_ModelT, _FormT]
=======
    delete_view_class: ClassVar = PathsDeleteView
    usage_view_class: ClassVar = PathsUsageView
    history_view_class: ClassVar = PathsHistoryView
    copy_view_class: ClassVar = PathsCopyView
    inspect_view_class: ClassVar = PathsInspectView

>>>>>>> d61be3a0
    add_to_admin_menu = True
    chooser_viewset_class = PathsChooserViewSet

    @property
    def admin_instance(self) -> InstanceConfig:
        from paths.context import realm_context
        return realm_context.get().realm

    @cached_property
    def url_prefix(self) -> str:
        return f"{self.app_label}/{self.model_name}"

    @cached_property
    def url_namespace(self) -> str:
        return f"{self.app_label}_{self.model_name}"

    @property
    def permission_policy(self):
        if issubclass(self.model, PermissionedModel):
            return self.model.permission_policy()
        return super().permission_policy

    def get_queryset(self, request: HttpRequest) -> _QS:
        from kausal_common.models.permissions import PermissionedQuerySet

        from paths.types import PathsQuerySet

        qs = self.model._default_manager.get_queryset()
        if isinstance(qs, PermissionedQuerySet):
            qs = qs.viewable_by(admin_req(request).user)
        if isinstance(qs, PathsQuerySet):
            qs = qs.within_realm(self.admin_instance)
        return cast(_QS, qs)

    def get_edit_handler(self) -> ObjectList | None:
        return super().get_edit_handler()

    def get_form_class(self, for_update: bool = False):
        if self._edit_handler and not self._edit_handler.base_form_class:
            self._edit_handler.base_form_class = PathsAdminModelForm
        return super().get_form_class(for_update)

    @property
    def chooser_viewset(self):
        return self.chooser_viewset_class(
            self.get_chooser_admin_url_namespace(),
            model=self.model,
            url_prefix=self.get_chooser_admin_base_path(),
            icon=self.icon,
            per_page=self.chooser_per_page,
            parent_viewset=self,
        )<|MERGE_RESOLUTION|>--- conflicted
+++ resolved
@@ -10,10 +10,6 @@
 from django.forms import BaseModelForm
 from wagtail.admin.forms.models import WagtailAdminModelForm
 from wagtail.snippets.views.chooser import ChooseResultsView, ChooseView, SnippetChooserViewSet
-<<<<<<< HEAD
-from wagtail.snippets.views.snippets import CreateView, DeleteView, EditView, SnippetViewSet
-
-=======
 from wagtail.snippets.views.snippets import (
     CopyView,
     CreateView,
@@ -27,7 +23,6 @@
 )
 
 from kausal_common.admin_site.mixins import HideSnippetsFromBreadcrumbsMixin
->>>>>>> d61be3a0
 from kausal_common.models.permission_policy import ModelPermissionPolicy
 from kausal_common.models.permissions import PermissionedModel
 
@@ -80,11 +75,21 @@
     )
 
 
-<<<<<<< HEAD
-class PathsEditView(EditView[_ModelT, _FormT], AdminInstanceMixin):
-=======
+def user_has_permission(
+    permission_policy: BasePermissionPolicy,
+    user: AbstractBaseUser | AnonymousUser,
+    permission: str,
+    obj: Model
+) -> bool:
+    assert isinstance(permission_policy, ModelPermissionPolicy)
+    if isinstance(user, AnonymousUser):
+        return False
+    return permission_policy.user_has_permission_for_instance(
+        user, permission, obj
+    )
+
+
 class PathsEditView(HideSnippetsFromBreadcrumbsMixin, EditView[_ModelT, _FormT], AdminInstanceMixin):
->>>>>>> d61be3a0
     def user_has_permission(self, permission):
         return user_has_permission(
             self.permission_policy,
@@ -113,11 +118,7 @@
         )
 
 
-<<<<<<< HEAD
-class PathsCreateView(CreateView[_ModelT, _FormT], AdminInstanceMixin):
-=======
 class PathsCreateView(HideSnippetsFromBreadcrumbsMixin, CreateView[_ModelT, _FormT], AdminInstanceMixin):
->>>>>>> d61be3a0
     def get_form_kwargs(self):
         return {
             **super().get_form_kwargs(),
@@ -182,16 +183,12 @@
     index_view_class: ClassVar = PathsIndexView[_ModelT, _QS]
     add_view_class: ClassVar = PathsCreateView[_ModelT, _FormT]
     edit_view_class: ClassVar = PathsEditView[_ModelT, _FormT]
-<<<<<<< HEAD
-    delete_view_class: ClassVar = PathsDeleteView[_ModelT, _FormT]
-=======
     delete_view_class: ClassVar = PathsDeleteView
     usage_view_class: ClassVar = PathsUsageView
     history_view_class: ClassVar = PathsHistoryView
     copy_view_class: ClassVar = PathsCopyView
     inspect_view_class: ClassVar = PathsInspectView
 
->>>>>>> d61be3a0
     add_to_admin_menu = True
     chooser_viewset_class = PathsChooserViewSet
 

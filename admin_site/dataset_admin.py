from __future__ import annotations

from django.urls import reverse
from django.utils.translation import gettext_lazy as _
from wagtail.admin.forms.models import WagtailAdminModelForm
from wagtail.snippets.models import register_snippet
from wagtail.snippets.views.snippets import CreateView

from kausal_common.datasets.config import dataset_config
<<<<<<< HEAD
from kausal_common.datasets.models import Dataset, DatasetSchema, DatasetSchemaScope
=======
from kausal_common.datasets.models import DatasetSchema, DatasetSchemaScope
>>>>>>> 3a952f92

from admin_site.viewsets import PathsViewSet
from kausal_paths_extensions.dataset_editor import DatasetViewSet
from users.models import User


class DatasetSchemaCreateView(CreateView[DatasetSchema, WagtailAdminModelForm[DatasetSchema, User]]):
    def get_success_url(self):
        if not dataset_config.SCHEMA_HAS_SINGLE_DATASET:
            return super().get_success_url()
        if not self.form.instance.datasets.exists():
            return super().get_success_url()
        only_dataset = self.form.instance.datasets.first()
        if only_dataset is None:
            return super().get_success_url()
        return reverse(DatasetViewSet().get_url_name('edit'), args=(only_dataset.pk,))

    def save_instance(self) -> DatasetSchema:
        instance = super().save_instance()
<<<<<<< HEAD
        callback = getattr(dataset_config, 'SCHEMA_DEFAULT_SCOPE_FUNCTION', None)
=======
        callback = dataset_config.SCHEMA_DEFAULT_SCOPE_FUNCTION
>>>>>>> 3a952f92
        if callback is not None:
            default_scope_model_instance = callback()
            DatasetSchemaScope.objects.create(
                schema=instance,
                scope=default_scope_model_instance
            )
<<<<<<< HEAD
        if dataset_config.SCHEMA_HAS_SINGLE_DATASET:
            Dataset.objects.get_or_create(schema=instance)
=======
>>>>>>> 3a952f92
        return instance


class DatasetSchemaViewSet(PathsViewSet):
    model = DatasetSchema
    icon = 'table'
    add_to_admin_menu = dataset_config.SHOW_SCHEMAS_IN_MENU
    menu_order = 200
    menu_label = _('Dataset schemas')
    list_display = ('name_i18n',)
    search_fields = ['name_i18n']
    panels = DatasetSchema.panels
    add_view_class = DatasetSchemaCreateView


register_snippet(DatasetSchemaViewSet)<|MERGE_RESOLUTION|>--- conflicted
+++ resolved
@@ -7,11 +7,7 @@
 from wagtail.snippets.views.snippets import CreateView
 
 from kausal_common.datasets.config import dataset_config
-<<<<<<< HEAD
 from kausal_common.datasets.models import Dataset, DatasetSchema, DatasetSchemaScope
-=======
-from kausal_common.datasets.models import DatasetSchema, DatasetSchemaScope
->>>>>>> 3a952f92
 
 from admin_site.viewsets import PathsViewSet
 from kausal_paths_extensions.dataset_editor import DatasetViewSet
@@ -31,22 +27,15 @@
 
     def save_instance(self) -> DatasetSchema:
         instance = super().save_instance()
-<<<<<<< HEAD
         callback = getattr(dataset_config, 'SCHEMA_DEFAULT_SCOPE_FUNCTION', None)
-=======
-        callback = dataset_config.SCHEMA_DEFAULT_SCOPE_FUNCTION
->>>>>>> 3a952f92
         if callback is not None:
             default_scope_model_instance = callback()
             DatasetSchemaScope.objects.create(
                 schema=instance,
                 scope=default_scope_model_instance
             )
-<<<<<<< HEAD
         if dataset_config.SCHEMA_HAS_SINGLE_DATASET:
             Dataset.objects.get_or_create(schema=instance)
-=======
->>>>>>> 3a952f92
         return instance
 
 

from __future__ import annotations

from collections.abc import Sequence  # noqa: TC003
from functools import cached_property
from typing import TYPE_CHECKING, Any, ClassVar, Self, overload

from django.db import models
from django.db.models import Model
from django.utils import timezone
from django.utils.translation import gettext_lazy as _
from pydantic import BaseModel, Field

from django_pydantic_field import SchemaField

from .base import AbstractUser, UserManager

if TYPE_CHECKING:

    from django.contrib.auth.models import Group

    from kausal_common.models.roles import InstanceSpecificRole, UserPermissionCache
    from kausal_common.models.types import FK, QS, RevOne

    from frameworks.roles import FrameworkRoleDef
    from nodes.models import InstanceConfig, InstanceConfigQuerySet
    from orgs.models import Organization
    from people.models import Person


class UserFrameworkRole(BaseModel):
    framework_id: str
    role_id: str


class UserExtra(BaseModel):
    framework_roles: Sequence[FrameworkRoleDef] = Field(default_factory=list)

    def set_framework_role(self, role: FrameworkRoleDef):
        self.framework_roles = list(filter(
            lambda role: role.framework_id != role.framework_id,
            self.framework_roles,
        ))
        self.framework_roles.append(role)

    @classmethod
    def get_default(cls) -> Self:
        from frameworks.roles import FrameworkRoleDef  # noqa: F401
        cls.model_rebuild()
        return cls()


class User(AbstractUser):
    selected_instance: FK[InstanceConfig | None] = models.ForeignKey(
        'nodes.InstanceConfig', null=True, blank=True, on_delete=models.SET_NULL,
    )
    email = models.EmailField(_('email address'), unique=True)
    extra: UserExtra = SchemaField(schema=UserExtra, default=UserExtra.get_default)

    objects: ClassVar[UserManager[User]]
    person: RevOne[Person, User] | None

    USERNAME_FIELD = 'email'
    REQUIRED_FIELDS = []

    autocomplete_search_field = 'email'

    person: Person

    def natural_key(self) -> tuple[str]:
        # If we don't override this, it will use `get_username()`, which may not always return the email field. The
        # manager's `get_by_natural_key()`, on the other hand, will expect that the natural key is the email field since
        # we specified `USERNAME_FIELD = 'email'`. We can't just override `get_by_natural_key()` because, if I remember
        # correctly, in some places, Django expects this to actually match with field specified in `USERNAME_FIELD`.
        return (self.email,)

    def get_adminable_instances(self) -> InstanceConfigQuerySet:
        from nodes.models import InstanceConfig
        return InstanceConfig.permission_policy().adminable_instances(self)

    def user_is_admin_for_instance(self, instance_config: InstanceConfig) -> bool:
        from nodes.models import InstanceConfig
        return InstanceConfig.permission_policy().user_has_permission_for_instance(self, 'change', instance_config)

    def get_corresponding_person(self) -> Person | None:
        # Copied from KW. We don't have a cache here yet.
        # cache = self.get_cache()
        # if hasattr(cache, '_corresponding_person'):
        #     return cache._corresponding_person

        from people.models import Person

        try:
            person = self.person
        except Person.DoesNotExist:
            person = None

        if person is None:
            person = Person.objects.filter(email__iexact=self.email).first()
        # cache._corresponding_person = person
        return person

    @cached_property
    def cgroups(self) -> QS[Group]:
        return self.groups.all()

    @cached_property
    def perms(self) -> UserPermissionCache:
        from kausal_common.models.roles import UserPermissionCache
        return UserPermissionCache(self)

    @overload
    def has_instance_role[M: Model](self, role: InstanceSpecificRole[M], obj: M) -> bool: ...

    @overload
    def has_instance_role(self, role: str, obj: Model) -> bool: ...

    def has_instance_role(self, role: str | InstanceSpecificRole[Any], obj: Model) -> bool:
        return self.perms.has_instance_role(role, obj)

    def can_access_admin(self) -> bool:
        if not self.is_active:
            return False
        if not self.is_staff:
            return False
        return True

    def deactivate(self, admin_user):
        self.is_active = False
        self.deactivated_by = admin_user
        self.deactivated_at = timezone.now()
        self.save()

    def can_create_organization(self) -> bool:
<<<<<<< HEAD
        return self.is_staff

    def can_modify_organization(self, organization: Organization) -> bool:
        return self.is_staff

    def can_delete_organization(self, organization: Organization) -> bool:
=======
        if self.is_superuser:
            return True
        return self.is_staff

    def can_modify_organization(self, organization: Organization) -> bool:
        if self.is_superuser:
            return True
        return self.is_staff

    def can_delete_organization(self, organization: Organization) -> bool:
        if self.is_superuser:
            return True
>>>>>>> 5e6282a9
        return self.is_staff

    def can_edit_or_delete_person_within_instance(
            self, person: Person, instance_config: InstanceConfig) -> bool:
<<<<<<< HEAD
        return self.is_staff

    def can_create_person(self) -> bool:
        return self.is_staff

    def can_modify_person(self, person: Person) -> bool:
=======
        if self.is_superuser:
            return True
        return self.is_staff

    def can_create_person(self) -> bool:
        if self.is_superuser:
            return True
        return self.is_staff

    def can_modify_person(self, person: Person) -> bool:
        if self.is_superuser:
            return True
>>>>>>> 5e6282a9
        return self.is_staff<|MERGE_RESOLUTION|>--- conflicted
+++ resolved
@@ -131,14 +131,6 @@
         self.save()
 
     def can_create_organization(self) -> bool:
-<<<<<<< HEAD
-        return self.is_staff
-
-    def can_modify_organization(self, organization: Organization) -> bool:
-        return self.is_staff
-
-    def can_delete_organization(self, organization: Organization) -> bool:
-=======
         if self.is_superuser:
             return True
         return self.is_staff
@@ -151,19 +143,10 @@
     def can_delete_organization(self, organization: Organization) -> bool:
         if self.is_superuser:
             return True
->>>>>>> 5e6282a9
         return self.is_staff
 
     def can_edit_or_delete_person_within_instance(
             self, person: Person, instance_config: InstanceConfig) -> bool:
-<<<<<<< HEAD
-        return self.is_staff
-
-    def can_create_person(self) -> bool:
-        return self.is_staff
-
-    def can_modify_person(self, person: Person) -> bool:
-=======
         if self.is_superuser:
             return True
         return self.is_staff
@@ -176,5 +159,4 @@
     def can_modify_person(self, person: Person) -> bool:
         if self.is_superuser:
             return True
->>>>>>> 5e6282a9
         return self.is_staff